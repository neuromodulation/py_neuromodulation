[build-system]
build-backend = "hatchling.build"
requires = ["hatchling"]

[project]
name = "py_neuromodulation"
version = "0.0.7"
authors = [{ name = "Timon Merk", email = "timon.merk@charite.de" }]
classifiers = [
  "Development Status :: 2 - Pre-Alpha",
  "License :: OSI Approved :: MIT License",
  "Programming Language :: Python",
  "Topic :: Software Development :: Libraries :: Python Modules",
]

description = "Real-time analysis of intracranial neurophysiology recordings."
keywords = [
  "real-time",
  "eeg",
  "ieeg",
  "dbs",
  "ecog",
  "electrocorticography",
  "deep-brain-stimulation",
  "machine-learning",
]

license = { file = "LICENSE" }
maintainers = [{ name = "Timon Merk" }]
readme = "README.rst"
requires-python = ">=3.11"

dependencies = [
<<<<<<< HEAD
  # General
  "numpy >= 2.0.0",
=======
  "mne",
  "fooof",
  "matplotlib>=3.9.0",
  "mne-bids >= 0.8",
  "mne-connectivity",
  "mrmr_selection",
  "nolds >= 0.6.1",
  "numpy >= 1.21.2",
>>>>>>> d263661a
  "pandas >= 2.0.0",
  "scipy >= 1.7.1",
  "scikit-learn >= 0.24.2",
  "mne",
  "pyparrm",
  "joblib>=1.3.2",
<<<<<<< HEAD
=======
  "mne-lsl>=1.2.0",
  #"pyqt5",
>>>>>>> d263661a
  "pydantic>=2.7.3",
  # IO
  "mne-bids >= 0.8",
  "pyarrow>=14.0.2",
  "mne-lsl>=1.2.0",
  # Feature-specific
  "mne-connectivity",
  "fooof",
  "nolds >=0.6.1",
  "pybispectra>=1.2.0",
  "numba >= 0.60.0",    # Required to avoid uv version conflicts with pybispectra
  # Graphing
  "matplotlib>=3.9.0",
  "seaborn >= 0.11",
<<<<<<< HEAD
  # Decoding/analysis
  "scikit-optimize",
  "mrmr_selection",
  "skops>=0.10.0",
  "imbalanced-learn",
  # Web-app GUI packages
  "cbor2>=5.6.4",
  "msgpack>=1.1.0",
  "fastapi",
  "pywebview",
  "uvicorn[standard]>=0.30.6",
  'uvloop ; platform_system != "Windows"',
=======
  "llvmlite>=0.43.0",
  "numba>=0.60.0",
  "nibabel>=5.3.2",
>>>>>>> d263661a
]

[project.optional-dependencies]
test = ["pytest>=8.0.2", "pytest-xdist"]
dev = ["ruff", "pytest>=8.0.2", "pytest-cov", "pytest-sugar", "notebook"]
docs = [
  "py-neuromodulation[dev]",
  "sphinx",
  "recommonmark",
  "sphinx",
  "numpydoc",
  "sphinx-gallery",
  "pydata-sphinx-theme",
  "sphinx_togglebutton",
]

[project.urls]
Homepage = "https://neuromodulation.github.io/py_neuromodulation/"
Documentation = "https://neuromodulation.github.io/py_neuromodulation/"
Repository = "https://github.com/neuromodulation/py_neuromodulation"
Issues = "https://github.com/neuromodulation/py_neuromodulation/issues"

[tool.rye]
dev-dependencies = ["py-neuromodulation[dev]"]

[tool.ruff]
target-version = "py311"

[tool.ruff.lint.per-file-ignores]
# E402: module level import not at top of file, but we need to st PYNM_DIR and MNE_LSL_LIB first
"**/__init__.py" = ["E402", "F401", "F403"]<|MERGE_RESOLUTION|>--- conflicted
+++ resolved
@@ -31,10 +31,8 @@
 requires-python = ">=3.11"
 
 dependencies = [
-<<<<<<< HEAD
   # General
   "numpy >= 2.0.0",
-=======
   "mne",
   "fooof",
   "matplotlib>=3.9.0",
@@ -43,18 +41,14 @@
   "mrmr_selection",
   "nolds >= 0.6.1",
   "numpy >= 1.21.2",
->>>>>>> d263661a
   "pandas >= 2.0.0",
   "scipy >= 1.7.1",
   "scikit-learn >= 0.24.2",
   "mne",
   "pyparrm",
   "joblib>=1.3.2",
-<<<<<<< HEAD
-=======
   "mne-lsl>=1.2.0",
   #"pyqt5",
->>>>>>> d263661a
   "pydantic>=2.7.3",
   # IO
   "mne-bids >= 0.8",
@@ -69,8 +63,6 @@
   # Graphing
   "matplotlib>=3.9.0",
   "seaborn >= 0.11",
-<<<<<<< HEAD
-  # Decoding/analysis
   "scikit-optimize",
   "mrmr_selection",
   "skops>=0.10.0",
@@ -82,11 +74,9 @@
   "pywebview",
   "uvicorn[standard]>=0.30.6",
   'uvloop ; platform_system != "Windows"',
-=======
   "llvmlite>=0.43.0",
   "numba>=0.60.0",
   "nibabel>=5.3.2",
->>>>>>> d263661a
 ]
 
 [project.optional-dependencies]
