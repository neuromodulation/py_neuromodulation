--- conflicted
+++ resolved
@@ -51,11 +51,8 @@
   "notebook",
   "ipython",
   "pybispectra>=1.1.0",
-<<<<<<< HEAD
-  "joblib>=1.3.2"
-=======
   "pyparrm",
->>>>>>> 9c6b7c11
+  "joblib>=1.3.2",
 ]
 
 [project.optional-dependencies]
