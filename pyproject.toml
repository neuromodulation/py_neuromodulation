--- conflicted
+++ resolved
@@ -54,10 +54,6 @@
   "statsmodels",
   "mne-lsl>=1.2.0",
   "pynput",
-<<<<<<< HEAD
-  #"pyqt5",
-=======
->>>>>>> d8581c1a
   "pydantic>=2.7.3",
   "llvmlite>=0.43.0",
   "pywebview",
