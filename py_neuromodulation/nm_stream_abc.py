"""Module that contains NMStream ABC."""

from abc import ABC, abstractmethod
from pathlib import Path
import pickle

import pandas as pd
<<<<<<< HEAD
from sklearn import base

from py_neuromodulation import (
    nm_features,
    nm_IO,
    nm_plots,
    nm_run_analysis,
    nm_settings,
)

_PathLike = str | os.PathLike


class PNStream(ABC):

    settings: dict
    nm_channels: pd.DataFrame
    run_analysis: nm_run_analysis.DataProcessor
    features: nm_features.Features
    coords: dict
    sfreq: int | float
    sfreq_feature: int | float = None
    path_grids: _PathLike | None
    model: base.BaseEstimator | None
    sess_right: bool | None
    verbose: bool
    PATH_OUT: _PathLike | None
    PATH_OUT_folder_name: _PathLike | None
=======

from py_neuromodulation import nm_IO, PYNM_DIR
from py_neuromodulation.nm_run_analysis import DataProcessor
from py_neuromodulation.nm_settings import get_default_settings
from py_neuromodulation.nm_types import _PathLike

>>>>>>> ba4c6328

class NMStream(ABC):
    def __init__(
        self,
        sfreq: float,
        nm_channels: pd.DataFrame | _PathLike,
        settings: dict | _PathLike | None = None,
        line_noise: float | None = 50,
        sampling_rate_features_hz: float | None = None,
        path_grids: _PathLike | None = None,
        coord_names: list | None = None,
        coord_list: list | None = None,
        verbose: bool = True,
    ) -> None:
        """Stream initialization

        Parameters
        ----------
        sfreq : float
            sampling frequency of data in Hertz
        nm_channels : pd.DataFrame | _PathLike
            parametrization of channels (see nm_define_channels.py for initialization)
        settings : dict | _PathLike | None, optional
            features settings can be a dictionary or path to the nm_settings.json, by default the py_neuromodulation/nm_settings.json are read
        line_noise : float | None, optional
            line noise, by default 50
        sampling_rate_features_hz : float | None, optional
            feature sampling rate, by default None
        path_grids : _PathLike | None, optional
            path to grid_cortex.tsv and/or gird_subcortex.tsv, by default Non
        coord_names : list | None, optional
            coordinate name in the form [coord_1_name, coord_2_name, etc], by default None
        coord_list : list | None, optional
            coordinates in the form [[coord_1_x, coord_1_y, coord_1_z], [coord_2_x, coord_2_y, coord_2_z],], by default None
        verbose : bool, optional
            print out stream computation time information, by default True
        """
        self.settings = self._load_settings(settings)

        if sampling_rate_features_hz is not None:
            self.settings["sampling_rate_features_hz"] = sampling_rate_features_hz

        self.nm_channels = self._load_nm_channels(nm_channels)
        if path_grids is None:
            path_grids = PYNM_DIR
        self.path_grids = path_grids
        self.verbose = verbose
        self.sfreq = sfreq
        self.line_noise = line_noise
        self.coord_names = coord_names
        self.coord_list = coord_list
        self.sess_right = None
        self.projection = None
        self.model = None

        self.run_analysis = DataProcessor(
            sfreq=self.sfreq,
            settings=self.settings,
            nm_channels=self.nm_channels,
            path_grids=self.path_grids,
            coord_names=coord_names,
            coord_list=coord_list,
            line_noise=line_noise,
            verbose=self.verbose,
        )

    @abstractmethod
    def run(self) -> pd.DataFrame:
        """Reinitialize the stream
        This might be handy in case the nm_channels or nm_settings changed
        """

        self.run_analysis = DataProcessor(
            sfreq=self.sfreq,
            settings=self.settings,
            nm_channels=self.nm_channels,
            path_grids=self.path_grids,
            coord_names=self.coord_names,
            coord_list=self.coord_list,
            line_noise=self.line_noise,
            verbose=self.verbose,
        )

    @abstractmethod
    def _add_timestamp(self, feature_series: pd.Series, cnt_samples: int) -> pd.Series:
        """Add to feature_series "time" keyword
        For Bids specify with fs_features, for real time analysis with current time stamp
        """

    @staticmethod
    def _get_sess_lat(coords: dict) -> bool:
        if len(coords["cortex_left"]["positions"]) == 0:
            return True
        if len(coords["cortex_right"]["positions"]) == 0:
            return False
        raise ValueError(
            "Either cortex_left or cortex_right positions must be provided."
        )

    @staticmethod
    def _load_nm_channels(
        nm_channels: pd.DataFrame | _PathLike,
    ) -> pd.DataFrame:
        if not isinstance(nm_channels, pd.DataFrame):
            nm_channels = nm_IO.load_nm_channels(nm_channels)

        if nm_channels.query("used == 1 and target == 0").shape[0] == 0:
            raise ValueError(
                "No channels selected for analysis that have column 'used' = 1 and 'target' = 0. Please check your nm_channels"
            )

        return nm_channels

    @staticmethod
    def _load_settings(settings: dict | _PathLike | None) -> dict:
        if isinstance(settings, dict):
            return settings
        if settings is None:
            return get_default_settings()
        return nm_IO.read_settings(str(settings))

    def load_model(self, model_name: _PathLike) -> None:
        """Load sklearn model, that utilizes predict"""
        with open(model_name, "rb") as fid:
            self.model = pickle.load(fid)

    def save_after_stream(
        self,
        out_path_root: _PathLike = "",
        folder_name: str = "sub",
        feature_arr: pd.DataFrame | None = None,
    ) -> None:
        """Save features, settings, nm_channels and sidecar after run"""

<<<<<<< HEAD
=======
        out_path_root = Path.cwd() if not out_path_root else Path(out_path_root)

        # create derivate folder_name output folder if doesn't exist
        (out_path_root / folder_name).mkdir(parents=True, exist_ok=True)

>>>>>>> ba4c6328
        self.PATH_OUT = out_path_root
        self.PATH_OUT_folder_name = folder_name

        self.save_sidecar(out_path_root, folder_name)

        if feature_arr is not None:
            self.save_features(out_path_root, folder_name, feature_arr)

        self.save_settings(out_path_root, folder_name)

        self.save_nm_channels(out_path_root, folder_name)

    def save_features(
        self,
        out_path_root: _PathLike,
        folder_name: str,
        feature_arr: pd.DataFrame,
    ) -> None:
        nm_IO.save_features(feature_arr, out_path_root, folder_name)

    def save_nm_channels(self, out_path_root: _PathLike, folder_name: str) -> None:
        self.run_analysis.save_nm_channels(out_path_root, folder_name)

    def save_settings(self, out_path_root: _PathLike, folder_name: str) -> None:
        self.run_analysis.save_settings(out_path_root, folder_name)

    def save_sidecar(self, out_path_root: _PathLike, folder_name: str) -> None:
        """Save sidecar incduing fs, coords, sess_right to
        out_path_root and subfolder 'folder_name'"""
        additional_args = {"sess_right": self.sess_right}
        self.run_analysis.save_sidecar(out_path_root, folder_name, additional_args)<|MERGE_RESOLUTION|>--- conflicted
+++ resolved
@@ -5,43 +5,12 @@
 import pickle
 
 import pandas as pd
-<<<<<<< HEAD
-from sklearn import base
-
-from py_neuromodulation import (
-    nm_features,
-    nm_IO,
-    nm_plots,
-    nm_run_analysis,
-    nm_settings,
-)
-
-_PathLike = str | os.PathLike
-
-
-class PNStream(ABC):
-
-    settings: dict
-    nm_channels: pd.DataFrame
-    run_analysis: nm_run_analysis.DataProcessor
-    features: nm_features.Features
-    coords: dict
-    sfreq: int | float
-    sfreq_feature: int | float = None
-    path_grids: _PathLike | None
-    model: base.BaseEstimator | None
-    sess_right: bool | None
-    verbose: bool
-    PATH_OUT: _PathLike | None
-    PATH_OUT_folder_name: _PathLike | None
-=======
 
 from py_neuromodulation import nm_IO, PYNM_DIR
 from py_neuromodulation.nm_run_analysis import DataProcessor
 from py_neuromodulation.nm_settings import get_default_settings
 from py_neuromodulation.nm_types import _PathLike
 
->>>>>>> ba4c6328
 
 class NMStream(ABC):
     def __init__(
@@ -176,14 +145,11 @@
     ) -> None:
         """Save features, settings, nm_channels and sidecar after run"""
 
-<<<<<<< HEAD
-=======
         out_path_root = Path.cwd() if not out_path_root else Path(out_path_root)
 
         # create derivate folder_name output folder if doesn't exist
         (out_path_root / folder_name).mkdir(parents=True, exist_ok=True)
 
->>>>>>> ba4c6328
         self.PATH_OUT = out_path_root
         self.PATH_OUT_folder_name = folder_name
 
