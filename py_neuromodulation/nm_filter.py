"""Module for filter functionality."""

<<<<<<< HEAD
import mne
from mne.filter import _overlap_add_filter
import numpy as np
=======
from mne.filter import create_filter, _overlap_add_filter
import numpy as np
from typing import cast

from py_neuromodulation import logger

from py_neuromodulation.nm_preprocessing import NMPreprocessor
>>>>>>> ba4c6328

from py_neuromodulation import logger


class MNEFilter:
    """mne.filter wrapper

    This class stores for given frequency band ranges the filter
    coefficients with length "filter_len".
    The filters can then be used sequentially for band power estimation with
    apply_filter().
    Note that this filter can be a bandpass, bandstop, lowpass, or highpass filter
    depending on the frequency ranges given (see further details in mne.filter.create_filter).

    Parameters
    ----------
    f_ranges : list of lists
        Frequency ranges. Inner lists must be of length 2.
    sfreq : float
        Sampling frequency.
    filter_length : str, optional
        Filter length. Human readable (e.g. "1000ms", "1s"), by default "999ms"
    l_trans_bandwidth : float | str, optional
        Length of the lower transition band or "auto", by default 4
    h_trans_bandwidth : float | str, optional
        Length of the higher transition band or "auto", by default 4
    verbose : bool | None, optional
        Verbosity level, by default None

    Attributes
    ----------
    filter_bank: np.ndarray shape (n,)
        Factor to upsample by.
    """

    def __init__(
        self,
        f_ranges: list[list[float | None]] | list[float | None],
        sfreq: float,
        filter_length: str | float = "999ms",
        l_trans_bandwidth: float | str = 4,
        h_trans_bandwidth: float | str = 4,
        verbose: bool | int | str | None = None,
    ) -> None:
        filter_bank = []
        # mne create_filter function only accepts str and int for filter_length
        if isinstance(filter_length, float):
            filter_length = int(filter_length)

        if not isinstance(f_ranges[0], list):
            f_ranges = [f_ranges]

        for f_range in f_ranges:
            try:
                filt = create_filter(
                    None,
                    sfreq,
                    l_freq=f_range[0],
                    h_freq=f_range[1],
                    fir_design="firwin",
                    l_trans_bandwidth=l_trans_bandwidth,  # type: ignore
                    h_trans_bandwidth=h_trans_bandwidth,  # type: ignore
                    filter_length=filter_length,  # type: ignore
                    verbose=verbose,
                )
            except ValueError:
                filt = create_filter(
                    None,
                    sfreq,
                    l_freq=f_range[0],
                    h_freq=f_range[1],
                    fir_design="firwin",
                    verbose=verbose,
                    # filter_length=filter_length,
                )
            filter_bank.append(filt)
        self.filter_bank = np.vstack(filter_bank)

    def filter_data(self, data: np.ndarray) -> np.ndarray:
        """Apply previously calculated (bandpass) filters to data.

        Parameters
        ----------
        data : np.ndarray (n_samples, ) or (n_channels, n_samples)
            Data to be filtered
        filter_bank : np.ndarray, shape (n_fbands, filter_len)
            Output of calc_bandpass_filters.

        Returns
        -------
        np.ndarray, shape (n_channels, n_fbands, n_samples)
            Filtered data.

        """
        if data.ndim > 2:
            raise ValueError(
                f"Data must have one or two dimensions. Got:"
                f" {data.ndim} dimensions."
            )
        if data.ndim == 1:
            data = np.expand_dims(data, axis=0)

        filtered = np.array(
            [
                [np.convolve(filt, chan, mode="same") for filt in self.filter_bank]
                for chan in data
            ]
        )

        # ensure here that the output dimension matches the input dimension
        if data.shape[1] != filtered.shape[-1]:
            # select the middle part of the filtered data
            middle_index = filtered.shape[-1] // 2
            filtered = filtered[
                :,
                :,
                middle_index - data.shape[1] // 2 : middle_index + data.shape[1] // 2,
            ]

        return filtered


class NotchFilter(NMPreprocessor):
    def __init__(
        self,
        sfreq: float,
        line_noise: float | None = None,
        freqs: np.ndarray | None = None,
        notch_widths: int | np.ndarray | None = 3,
        trans_bandwidth: float = 6.8,
    ) -> None:
        self.test_settings(line_noise, sfreq)

        if freqs is None:
            freqs = np.arange(line_noise, sfreq / 2, line_noise, dtype=int)

        if freqs.size > 0:
            if freqs[-1] >= sfreq / 2:
                freqs = freqs[:-1]

        # Code is copied from filter.py notch_filter
        if freqs.size == 0:
            self.filter_bank = None
            logger.warning(
                "WARNING: notch_filter is activated but data is not being"
                f" filtered. This may be due to a low sampling frequency or"
                f" incorrect specifications. Make sure your settings are"
                f" correct. Got: {sfreq = }, {line_noise = }, {freqs = }."
            )
            return

        filter_length = int(sfreq - 1)
        if notch_widths is None:
            notch_widths = freqs / 200.0
        elif np.any(notch_widths < 0):
            raise ValueError("notch_widths must be >= 0")
        else:
            notch_widths = np.atleast_1d(notch_widths)
            if len(notch_widths) == 1:
                notch_widths = notch_widths[0] * np.ones_like(freqs)
            elif len(notch_widths) != len(freqs):
                raise ValueError(
                    "notch_widths must be None, scalar, or the " "same length as freqs"
                )
        notch_widths = cast(np.ndarray, notch_widths)  # For MyPy only, no runtime cost

        # Speed this up by computing the fourier coefficients once
        tb_half = trans_bandwidth / 2.0
        lows = [freq - nw / 2.0 - tb_half for freq, nw in zip(freqs, notch_widths)]
        highs = [freq + nw / 2.0 + tb_half for freq, nw in zip(freqs, notch_widths)]

        self.filter_bank = create_filter(
            data=None,
            sfreq=sfreq,
            l_freq=highs,
            h_freq=lows,
            filter_length=filter_length,  # type: ignore
            l_trans_bandwidth=tb_half,  # type: ignore
            h_trans_bandwidth=tb_half,  # type: ignore
            method="fir",
            iir_params=None,
            phase="zero",
            fir_window="hamming",
            fir_design="firwin",
            verbose=False,
        )

    def process(self, data: np.ndarray) -> np.ndarray:
        if self.filter_bank is None:
            return data
        return _overlap_add_filter(
            x=data,
            h=self.filter_bank,
            n_fft=None,
            phase="zero",
            picks=None,
            n_jobs=1,
            copy=True,
            pad="reflect_limited",
        )

    def test_settings(self, line_noise, freqs):
        if line_noise is None and freqs is None:
            raise ValueError(
                "Either line_noise or freqs must be defined if notch_filter is"
                "activated."
            )<|MERGE_RESOLUTION|>--- conflicted
+++ resolved
@@ -1,19 +1,10 @@
 """Module for filter functionality."""
 
-<<<<<<< HEAD
-import mne
-from mne.filter import _overlap_add_filter
-import numpy as np
-=======
 from mne.filter import create_filter, _overlap_add_filter
 import numpy as np
 from typing import cast
 
-from py_neuromodulation import logger
-
 from py_neuromodulation.nm_preprocessing import NMPreprocessor
->>>>>>> ba4c6328
-
 from py_neuromodulation import logger
 
 
