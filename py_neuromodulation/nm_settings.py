"""Module for handling settings."""

from pathlib import PurePath, Path
from pydantic import Field, model_validator

from py_neuromodulation import PYNM_DIR, logger
from py_neuromodulation.nm_types import (
    FeatureSelector,
    FrequencyRange,
    PreprocessorName,
    _PathLike,
)

from py_neuromodulation.nm_types import NMBaseModel
from py_neuromodulation.nm_filter_preprocessing import FilterSettings
from py_neuromodulation.nm_kalmanfilter import KalmanSettings
from py_neuromodulation.nm_projection import ProjectionSettings
from py_neuromodulation.nm_bispectra import BispectraSettings
from py_neuromodulation.nm_nolds import NoldsSettings
from py_neuromodulation.nm_mne_connectivity import MNEConnectivitySettings
from py_neuromodulation.nm_fooof import FooofSettings
from py_neuromodulation.nm_coherence import CoherenceSettings
from py_neuromodulation.nm_sharpwaves import SharpwaveSettings
from py_neuromodulation.nm_oscillatory import OscillatorySettings, BandpassSettings
from py_neuromodulation.nm_bursts import BurstSettings
from py_neuromodulation.nm_normalization import NormMethod, NormalizationSettings
from py_neuromodulation.nm_resample import ResamplerSettings


class Features(FeatureSelector):
    raw_hjorth: bool = True
    return_raw: bool = True
    bandpass_filter: bool = False
    stft: bool = False
    fft: bool = True
    welch: bool = True
    sharpwave_analysis: bool = True
    fooof: bool = False
    nolds: bool = True
    coherence: bool = True
    bursts: bool = False
    linelength: bool = False
    mne_connectivity: bool = False
    bispectrum: bool = False


class PostprocessingSettings(FeatureSelector):
    feature_normalization: bool = True
    project_cortex: bool = False
    project_subcortex: bool = False


class NMSettings(NMBaseModel):
    # General settings
    sampling_rate_features_hz: float = Field(default=10, gt=0)
    segment_length_features_ms: float = Field(default=1000, gt=0)
    frequency_ranges_hz: dict[str, FrequencyRange] = {
        "theta": FrequencyRange(4, 8),
        "alpha": FrequencyRange(8, 12),
        "low beta": FrequencyRange(13, 20),
        "high beta": FrequencyRange(20, 35),
        "low gamma": FrequencyRange(60, 80),
        "high gamma": FrequencyRange(90, 200),
        "HFA": FrequencyRange(200, 400),
    }

    # Preproceessing settings
    raw_resampling_settings: ResamplerSettings = ResamplerSettings()
    preprocessing_filter: FilterSettings = FilterSettings()
    raw_normalization_settings: NormalizationSettings = NormalizationSettings()
    feature_normalization_settings: NormalizationSettings = NormalizationSettings()

    # Postprocessing settings
    preprocessing: list[PreprocessorName] = [
        "raw_resampling",
        "notch_filter",
        "re_referencing",
    ]
    postprocessing: PostprocessingSettings = PostprocessingSettings()
    project_cortex_settings: ProjectionSettings = ProjectionSettings(max_dist_mm=20)
    project_subcortex_settings: ProjectionSettings = ProjectionSettings(max_dist_mm=5)

    # Feature settings
    # Maybe this should be a subclass of FeatureSelector
    features: Features = Features()

    fft_settings: OscillatorySettings = OscillatorySettings()
    welch_settings: OscillatorySettings = OscillatorySettings()
    stft_settings: OscillatorySettings = OscillatorySettings()
    bandpass_filter_settings: BandpassSettings = BandpassSettings()
    kalman_filter_settings: KalmanSettings = KalmanSettings()
    burst_settings: BurstSettings = BurstSettings()
    sharpwave_analysis_settings: SharpwaveSettings = SharpwaveSettings()
    mne_connectivity: MNEConnectivitySettings = MNEConnectivitySettings()
    coherence: CoherenceSettings = CoherenceSettings()
    fooof: FooofSettings = FooofSettings()
    nolds_features: NoldsSettings = NoldsSettings()
    bispectrum: BispectraSettings = BispectraSettings()

    @model_validator(mode="after")
    def validate_settings(self):
<<<<<<< HEAD

        if len(self.features.get_enabled()) == 0:
=======
        if not self.features.get_enabled():
>>>>>>> 70bcca5a
            raise ValueError("At least one feature must be selected.")

        if self.features.bandpass_filter:
            # Check BandPass settings frequency bands
            self.bandpass_filter_settings.validate_fbands(self)

            # Check Kalman filter frequency bands
            if self.bandpass_filter_settings.kalman_filter:
                self.kalman_filter_settings.validate_fbands(self)

        for k, v in self.frequency_ranges_hz.items():
            if not isinstance(v, FrequencyRange):
                self.frequency_ranges_hz[k] = FrequencyRange.create_from(v)

        return self

    def reset(self) -> "NMSettings":
        self.features.disable_all()
        self.preprocessing = []
        self.postprocessing.disable_all()
        return self

    def set_fast_compute(self) -> "NMSettings":
        self.reset()
        self.features.fft = True
        self.preprocessing = [
            "raw_resampling",
            "notch_filter",
            "re_referencing",
        ]
        self.postprocessing.feature_normalization = True
        self.postprocessing.project_cortex = False
        self.postprocessing.project_subcortex = False

        return self

    def enable_all_features(self):
        self.features.enable_all()
        return self

    @staticmethod
    def get_fast_compute() -> "NMSettings":
        return NMSettings.get_default().set_fast_compute()

    @classmethod
    def load(cls, settings: "NMSettings | _PathLike | None") -> "NMSettings":
        if isinstance(settings, cls):
            return settings.validate()
        if settings is None:
            return cls.get_default()
        return cls.from_file(str(settings))

    @staticmethod
    def from_file(PATH: _PathLike) -> "NMSettings":
        """Load settings from file or a directory.

        Args:
            PATH (_PathLike): Path to settings file or to directory containing settings file,
                              or path to experiment including experiment prefix
                              (e.g. /path/to/exp/exp_prefix[_SETTINGS.json])

        Raises:
            ValueError: when file format is not supported.

        Returns:
            NMSettings: PyNM settings object
        """
        path = Path(PATH)

        # If directory is passed, look for settings file inside
        if path.is_dir():
            for child in path.iterdir():
                if child.is_file() and child.suffix in [".json", ".yaml"]:
                    path = child
                    break

        # If prefix is passed, look for settings file matching prefix
        if not path.is_dir() and not path.is_file():
            for child in path.parent.iterdir():
                ext = child.suffix.lower()
                if (
                    child.is_file()
                    and ext in [".json", ".yaml"]
                    and child.name == path.stem + "_SETTINGS" + ext
                ):
                    path = child
                    break

        match path.suffix:
            case ".json":
                import json

                with open(path) as f:
                    model_dict = json.load(f)
            case ".yaml":
                import yaml

                with open(path) as f:
                    model_dict = yaml.safe_load(f)
            case _:
                raise ValueError("File format not supported.")

        return NMSettings(**model_dict)

    @staticmethod
    def get_default() -> "NMSettings":
        return NMSettings.from_file(PYNM_DIR / "nm_settings.json")

    @staticmethod
    def list_normalization_methods() -> list[NormMethod]:
        return NormalizationSettings.list_normalization_methods()

    def save(
        self, path_out: _PathLike, folder_name: str = "", format: str = "json"
    ) -> None:
        path_out = PurePath(path_out)
        filename = f"SETTINGS.{format}"

        if folder_name:
            path_out = path_out / folder_name
            filename = f"{folder_name}_{filename}"

        path_out = path_out / filename

        with open(path_out, "w") as f:
            match format:
                case "json":
                    f.write(self.model_dump_json(indent=4))
                case "yaml":
                    import yaml

                    yaml.dump(self.model_dump(), f, default_flow_style=False)

        logger.info(f"Settings saved to {path_out}")


# For retrocompatibility with previous versions of PyNM
def get_default_settings() -> NMSettings:
    return NMSettings.get_default()


def reset_settings(settings: NMSettings) -> NMSettings:
    return settings.reset()


def set_settings_fast_compute() -> NMSettings:
    return NMSettings.get_fast_compute()


def test_settings(settings: NMSettings) -> NMSettings:
    return settings.validate()<|MERGE_RESOLUTION|>--- conflicted
+++ resolved
@@ -99,12 +99,8 @@
 
     @model_validator(mode="after")
     def validate_settings(self):
-<<<<<<< HEAD
 
         if len(self.features.get_enabled()) == 0:
-=======
-        if not self.features.get_enabled():
->>>>>>> 70bcca5a
             raise ValueError("At least one feature must be selected.")
 
         if self.features.bandpass_filter:
