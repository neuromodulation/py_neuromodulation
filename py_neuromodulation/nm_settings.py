"""Module for handling settings."""

from pathlib import PurePath, Path
<<<<<<< HEAD
from pydantic import Field, model_validator

from py_neuromodulation import PYNM_DIR, logger
from py_neuromodulation.nm_types import (
    FeatureSelector,
=======
from typing import ClassVar
from pydantic import Field, model_validator

from py_neuromodulation import PYNM_DIR, logger, user_features
from py_neuromodulation.nm_types import (
    BoolSelector,
>>>>>>> b7357bd6
    FrequencyRange,
    PreprocessorName,
    _PathLike,
)

from py_neuromodulation.nm_types import NMBaseModel
from py_neuromodulation.nm_filter_preprocessing import FilterSettings
from py_neuromodulation.nm_kalmanfilter import KalmanSettings
from py_neuromodulation.nm_projection import ProjectionSettings
from py_neuromodulation.nm_bispectra import BispectraSettings
from py_neuromodulation.nm_nolds import NoldsSettings
from py_neuromodulation.nm_mne_connectivity import MNEConnectivitySettings
from py_neuromodulation.nm_fooof import FooofSettings
from py_neuromodulation.nm_coherence import CoherenceSettings
from py_neuromodulation.nm_sharpwaves import SharpwaveSettings
from py_neuromodulation.nm_oscillatory import OscillatorySettings, BandpassSettings
from py_neuromodulation.nm_bursts import BurstSettings
from py_neuromodulation.nm_normalization import NormMethod, NormalizationSettings
from py_neuromodulation.nm_resample import ResamplerSettings


<<<<<<< HEAD
class Features(FeatureSelector):
=======
class FeatureSelection(BoolSelector):
>>>>>>> b7357bd6
    raw_hjorth: bool = True
    return_raw: bool = True
    bandpass_filter: bool = False
    stft: bool = False
    fft: bool = True
    welch: bool = True
    sharpwave_analysis: bool = True
    fooof: bool = False
<<<<<<< HEAD
    nolds: bool = True
    coherence: bool = True
    bursts: bool = False
    linelength: bool = False
=======
    nolds: bool = False
    coherence: bool = False
    bursts: bool = True
    linelength: bool = True
>>>>>>> b7357bd6
    mne_connectivity: bool = False
    bispectrum: bool = False


<<<<<<< HEAD
class PostprocessingSettings(FeatureSelector):
=======
class PostprocessingSettings(BoolSelector):
>>>>>>> b7357bd6
    feature_normalization: bool = True
    project_cortex: bool = False
    project_subcortex: bool = False


class NMSettings(NMBaseModel):
<<<<<<< HEAD
=======
    # Class variable to store instances
    _instances: ClassVar[list["NMSettings"]] = []

>>>>>>> b7357bd6
    # General settings
    sampling_rate_features_hz: float = Field(default=10, gt=0)
    segment_length_features_ms: float = Field(default=1000, gt=0)
    frequency_ranges_hz: dict[str, FrequencyRange] = {
        "theta": FrequencyRange(4, 8),
        "alpha": FrequencyRange(8, 12),
        "low beta": FrequencyRange(13, 20),
        "high beta": FrequencyRange(20, 35),
        "low gamma": FrequencyRange(60, 80),
        "high gamma": FrequencyRange(90, 200),
        "HFA": FrequencyRange(200, 400),
    }

    # Preproceessing settings
    preprocessing: list[PreprocessorName] = [
        "raw_resampling",
        "notch_filter",
        "re_referencing",
    ]
    raw_resampling_settings: ResamplerSettings = ResamplerSettings()
    preprocessing_filter: FilterSettings = FilterSettings()
    raw_normalization_settings: NormalizationSettings = NormalizationSettings()

    # Postprocessing settings
    postprocessing: PostprocessingSettings = PostprocessingSettings()
    feature_normalization_settings: NormalizationSettings = NormalizationSettings()
    project_cortex_settings: ProjectionSettings = ProjectionSettings(max_dist_mm=20)
    project_subcortex_settings: ProjectionSettings = ProjectionSettings(max_dist_mm=5)

    # Feature settings
<<<<<<< HEAD
    features: Features = Features()
=======
    features: FeatureSelection = FeatureSelection()
>>>>>>> b7357bd6

    fft_settings: OscillatorySettings = OscillatorySettings()
    welch_settings: OscillatorySettings = OscillatorySettings()
    stft_settings: OscillatorySettings = OscillatorySettings()
    bandpass_filter_settings: BandpassSettings = BandpassSettings()
    kalman_filter_settings: KalmanSettings = KalmanSettings()
    burst_settings: BurstSettings = BurstSettings()
    sharpwave_analysis_settings: SharpwaveSettings = SharpwaveSettings()
    mne_connectivity: MNEConnectivitySettings = MNEConnectivitySettings()
    coherence: CoherenceSettings = CoherenceSettings()
    fooof: FooofSettings = FooofSettings()
    nolds_features: NoldsSettings = NoldsSettings()
    bispectrum: BispectraSettings = BispectraSettings()

<<<<<<< HEAD
    @model_validator(mode="after")
    def validate_settings(self):

=======
    def __init__(self, *args, **kwargs) -> None:
        super().__init__(*args, **kwargs)

        for feat_name in user_features.keys():
            setattr(self.features, feat_name, True)

        NMSettings._add_instance(self)

    @classmethod
    def _add_instance(cls, instance: "NMSettings") -> None:
        """Keep track of all instances created in class variable"""
        cls._instances.append(instance)

    @classmethod
    def _add_feature(cls, feature: str) -> None:
        for instance in cls._instances:
            setattr(instance.features, feature, True)

    @classmethod
    def _remove_feature(cls, feature: str) -> None:
        for instance in cls._instances:
            delattr(instance.features, feature)

    @model_validator(mode="after")
    def validate_settings(self):
>>>>>>> b7357bd6
        if len(self.features.get_enabled()) == 0:
            raise ValueError("At least one feature must be selected.")

        if self.features.bandpass_filter:
            # Check BandPass settings frequency bands
            self.bandpass_filter_settings.validate_fbands(self)

            # Check Kalman filter frequency bands
            if self.bandpass_filter_settings.kalman_filter:
                self.kalman_filter_settings.validate_fbands(self)

        for k, v in self.frequency_ranges_hz.items():
            if not isinstance(v, FrequencyRange):
                self.frequency_ranges_hz[k] = FrequencyRange.create_from(v)

        return self

    def reset(self) -> "NMSettings":
        self.features.disable_all()
        self.preprocessing = []
        self.postprocessing.disable_all()
        return self

    def set_fast_compute(self) -> "NMSettings":
        self.reset()
        self.features.fft = True
        self.preprocessing = [
            "raw_resampling",
            "notch_filter",
            "re_referencing",
        ]
        self.postprocessing.feature_normalization = True
        self.postprocessing.project_cortex = False
        self.postprocessing.project_subcortex = False

        return self

    def enable_all_features(self):
        self.features.enable_all()
        return self

    @staticmethod
    def get_fast_compute() -> "NMSettings":
        return NMSettings.get_default().set_fast_compute()

    @classmethod
    def load(cls, settings: "NMSettings | _PathLike | None") -> "NMSettings":
        if isinstance(settings, cls):
            return settings.validate()
        if settings is None:
            return cls.get_default()
        return cls.from_file(str(settings))

    @staticmethod
    def from_file(PATH: _PathLike) -> "NMSettings":
        """Load settings from file or a directory.

        Args:
            PATH (_PathLike): Path to settings file or to directory containing settings file,
                              or path to experiment including experiment prefix
                              (e.g. /path/to/exp/exp_prefix[_SETTINGS.json])

        Raises:
            ValueError: when file format is not supported.

        Returns:
            NMSettings: PyNM settings object
        """
        path = Path(PATH)

        # If directory is passed, look for settings file inside
        if path.is_dir():
            for child in path.iterdir():
                if child.is_file() and child.suffix in [".json", ".yaml"]:
                    path = child
                    break

        # If prefix is passed, look for settings file matching prefix
        if not path.is_dir() and not path.is_file():
            for child in path.parent.iterdir():
                ext = child.suffix.lower()
                if (
                    child.is_file()
                    and ext in [".json", ".yaml"]
                    and child.name == path.stem + "_SETTINGS" + ext
                ):
                    path = child
                    break

        match path.suffix:
            case ".json":
                import json

                with open(path) as f:
                    model_dict = json.load(f)
            case ".yaml":
                import yaml

                with open(path) as f:
                    model_dict = yaml.safe_load(f)
            case _:
                raise ValueError("File format not supported.")

        return NMSettings(**model_dict)

    @staticmethod
    def get_default() -> "NMSettings":
        return NMSettings.from_file(PYNM_DIR / "nm_settings.yaml")

    @staticmethod
    def list_normalization_methods() -> list[NormMethod]:
        return NormalizationSettings.list_normalization_methods()

    def save(
        self, path_out: _PathLike, folder_name: str = "", format: str = "json"
    ) -> None:
        path_out = PurePath(path_out)
        filename = f"SETTINGS.{format}"

        if folder_name:
            path_out = path_out / folder_name
            filename = f"{folder_name}_{filename}"

        path_out = path_out / filename

        with open(path_out, "w") as f:
            match format:
                case "json":
                    f.write(self.model_dump_json(indent=4))
                case "yaml":
                    import yaml

                    yaml.dump(self.model_dump(), f, default_flow_style=False)

        logger.info(f"Settings saved to {path_out}")


# For retrocompatibility with previous versions of PyNM
def get_default_settings() -> NMSettings:
    return NMSettings.get_default()


def reset_settings(settings: NMSettings) -> NMSettings:
    return settings.reset()


def set_settings_fast_compute() -> NMSettings:
    return NMSettings.get_fast_compute()


def test_settings(settings: NMSettings) -> NMSettings:
    return settings.validate()<|MERGE_RESOLUTION|>--- conflicted
+++ resolved
@@ -1,20 +1,12 @@
 """Module for handling settings."""
 
 from pathlib import PurePath, Path
-<<<<<<< HEAD
-from pydantic import Field, model_validator
-
-from py_neuromodulation import PYNM_DIR, logger
-from py_neuromodulation.nm_types import (
-    FeatureSelector,
-=======
 from typing import ClassVar
 from pydantic import Field, model_validator
 
 from py_neuromodulation import PYNM_DIR, logger, user_features
 from py_neuromodulation.nm_types import (
     BoolSelector,
->>>>>>> b7357bd6
     FrequencyRange,
     PreprocessorName,
     _PathLike,
@@ -36,11 +28,7 @@
 from py_neuromodulation.nm_resample import ResamplerSettings
 
 
-<<<<<<< HEAD
-class Features(FeatureSelector):
-=======
 class FeatureSelection(BoolSelector):
->>>>>>> b7357bd6
     raw_hjorth: bool = True
     return_raw: bool = True
     bandpass_filter: bool = False
@@ -49,38 +37,24 @@
     welch: bool = True
     sharpwave_analysis: bool = True
     fooof: bool = False
-<<<<<<< HEAD
-    nolds: bool = True
-    coherence: bool = True
-    bursts: bool = False
-    linelength: bool = False
-=======
     nolds: bool = False
     coherence: bool = False
     bursts: bool = True
     linelength: bool = True
->>>>>>> b7357bd6
     mne_connectivity: bool = False
     bispectrum: bool = False
 
 
-<<<<<<< HEAD
-class PostprocessingSettings(FeatureSelector):
-=======
 class PostprocessingSettings(BoolSelector):
->>>>>>> b7357bd6
     feature_normalization: bool = True
     project_cortex: bool = False
     project_subcortex: bool = False
 
 
 class NMSettings(NMBaseModel):
-<<<<<<< HEAD
-=======
     # Class variable to store instances
     _instances: ClassVar[list["NMSettings"]] = []
 
->>>>>>> b7357bd6
     # General settings
     sampling_rate_features_hz: float = Field(default=10, gt=0)
     segment_length_features_ms: float = Field(default=1000, gt=0)
@@ -111,11 +85,7 @@
     project_subcortex_settings: ProjectionSettings = ProjectionSettings(max_dist_mm=5)
 
     # Feature settings
-<<<<<<< HEAD
-    features: Features = Features()
-=======
     features: FeatureSelection = FeatureSelection()
->>>>>>> b7357bd6
 
     fft_settings: OscillatorySettings = OscillatorySettings()
     welch_settings: OscillatorySettings = OscillatorySettings()
@@ -130,11 +100,6 @@
     nolds_features: NoldsSettings = NoldsSettings()
     bispectrum: BispectraSettings = BispectraSettings()
 
-<<<<<<< HEAD
-    @model_validator(mode="after")
-    def validate_settings(self):
-
-=======
     def __init__(self, *args, **kwargs) -> None:
         super().__init__(*args, **kwargs)
 
@@ -160,7 +125,6 @@
 
     @model_validator(mode="after")
     def validate_settings(self):
->>>>>>> b7357bd6
         if len(self.features.get_enabled()) == 0:
             raise ValueError("At least one feature must be selected.")
 
