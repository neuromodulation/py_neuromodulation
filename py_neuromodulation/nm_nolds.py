import numpy as np
from collections.abc import Iterable

from py_neuromodulation.nm_types import NMBaseModel
from typing import TYPE_CHECKING

from py_neuromodulation.nm_features import NMFeature
<<<<<<< HEAD
from py_neuromodulation.nm_types import FeatureSelector
=======
from py_neuromodulation.nm_types import BoolSelector
>>>>>>> b7357bd6

if TYPE_CHECKING:
    from py_neuromodulation.nm_settings import NMSettings


<<<<<<< HEAD
class NoldsFeatures(FeatureSelector):
=======
class NoldsFeatures(BoolSelector):
>>>>>>> b7357bd6
    sample_entropy: bool = False
    correlation_dimension: bool = False
    lyapunov_exponent: bool = True
    hurst_exponent: bool = False
    detrended_fluctuation_analysis: bool = False


class NoldsSettings(NMBaseModel):
    raw: bool = True
    frequency_bands: list[str] = ["low beta"]
    features: NoldsFeatures = NoldsFeatures()


class Nolds(NMFeature):
    def __init__(
        self, settings: "NMSettings", ch_names: Iterable[str], sfreq: float
    ) -> None:
        self.settings = settings.nolds_features
        self.ch_names = ch_names

        if len(self.settings.frequency_bands) > 0:
            from py_neuromodulation.nm_oscillatory import BandPower

            self.bp_filter = BandPower(settings, ch_names, sfreq, use_kf=False)

        # Check if the selected frequency bands are defined in the global settings
        for fb in settings.nolds_features.frequency_bands:
            assert (
                fb in settings.frequency_ranges_hz
            ), f"{fb} selected in nolds_features, but not defined in s['frequency_ranges_hz']"

    def calc_feature(
        self,
        data: np.ndarray,
        features_compute: dict,
    ) -> dict:
        data = np.nan_to_num(data)
        if self.settings.raw:
            features_compute = self.calc_nolds(data, features_compute)
        if len(self.settings.frequency_bands) > 0:
            data_filt = self.bp_filter.bandpass_filter.filter_data(data)

            for f_band_idx, f_band in enumerate(self.settings.frequency_bands):
                # filter data now for a specific fband and pass to calc_nolds
                features_compute = self.calc_nolds(
                    data_filt[:, f_band_idx, :], features_compute, f_band
                )  # ch, bands, samples
        return features_compute

    def calc_nolds(
        self, data: np.ndarray, features_compute: dict, data_str: str = "raw"
    ) -> dict:
        for ch_idx, ch_name in enumerate(self.ch_names):
            for f_name in self.settings.features.get_enabled():
                features_compute[f"{ch_name}_nolds_{f_name}_{data_str}"] = (
                    self.calc_nolds_feature(f_name, data[ch_idx, :])
                    if data[ch_idx, :].sum()
                    else 0
                )

        return features_compute

    @staticmethod
    def calc_nolds_feature(f_name: str, dat: np.ndarray):
        import nolds

        match f_name:
            case "sample_entropy":
                return nolds.sampen(dat)
            case "correlation_dimension":
                return nolds.corr_dim(dat, emb_dim=2)
            case "lyapunov_exponent":
                return nolds.lyap_r(dat)
            case "hurst_exponent":
                return nolds.hurst_rs(dat)
            case "detrended_fluctuation_analysis":
                return nolds.dfa(dat)
            case _:
                raise ValueError(f"Invalid nolds feature name: {f_name}")<|MERGE_RESOLUTION|>--- conflicted
+++ resolved
@@ -5,21 +5,13 @@
 from typing import TYPE_CHECKING
 
 from py_neuromodulation.nm_features import NMFeature
-<<<<<<< HEAD
-from py_neuromodulation.nm_types import FeatureSelector
-=======
 from py_neuromodulation.nm_types import BoolSelector
->>>>>>> b7357bd6
 
 if TYPE_CHECKING:
     from py_neuromodulation.nm_settings import NMSettings
 
 
-<<<<<<< HEAD
-class NoldsFeatures(FeatureSelector):
-=======
 class NoldsFeatures(BoolSelector):
->>>>>>> b7357bd6
     sample_entropy: bool = False
     correlation_dimension: bool = False
     lyapunov_exponent: bool = True
