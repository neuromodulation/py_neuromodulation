--- conflicted
+++ resolved
@@ -1,256 +1,251 @@
-# We
-# should
-# have
-# a
-# brief
-# explanation
-# of
-# the
-# settings
-# format
-# here
-
-########################
-### General settings ###
-########################
-sampling_rate_features_hz: 10
-segment_length_features_ms: 1000
-
-frequency_ranges_hz: # frequency band ranges can be added, removed and altered
-  theta: [4, 8]
-  alpha: [8, 12]
-  low_beta: [13, 20]
-  high_beta: [20, 35]
-  low_gamma: [60, 80]
-  high_gamma: [90, 200]
-  HFA: [200, 400]
-
-# Enabled features
-features:
-  raw_hjorth: true
-  return_raw: true
-  bandpass_filter: false
-  stft: false
-  fft: true
-  welch: true
-  sharpwave_analysis: true
-  fooof: false
-  bursts: true
-  linelength: true
-  coherence: false
-  nolds: false
-  mne_connectivity: false
-  bispectrum: false
-
-##############################
-### Preprocessing settings ###
-##############################
-# preprocessing options: raw_resampling, notch_filter, re_referencing, preprocessing_filter, raw_normalization
-# note: the list order specifies also the order of execution
-preprocessing: [raw_resampling, notch_filter, re_referencing]
-
-raw_resampling_settings:
-  resample_freq_hz: 1000
-
-raw_normalization_settings:
-  normalization_time_s: 30
-  normalization_method: zscore # supported methods: mean, median, zscore, zscore-median, quantile, power, robust, minmax
-  clip: 3
-
-preprocessing_filter:
-  bandstop_filter: true
-  lowpass_filter: true
-  highpass_filter: true
-  bandpass_filter: true
-  bandstop_filter_settings: [100, 160] # [low_hz, high_hz]
-  bandpass_filter_settings: [3, 200] # [hz, _hz]
-  lowpass_filter_cutoff_hz: 200
-  highpass_filter_cutoff_hz: 3
-
-################################
-### Postprocessing settings ####
-################################
-postprocessing:
-  feature_normalization: true
-  project_cortex: false
-  project_subcortex: false
-
-feature_normalization_settings:
-  normalization_time_s: 30
-  normalization_method: zscore # supported methods: mean, median, zscore, zscore-median, quantile, power, robust, minmax
-  normalize_psd: false
-  clip: 3
-
-project_cortex_settings:
-  max_dist_mm: 20
-
-project_subcortex_settings:
-  max_dist_mm: 5
-
-#################################
-### Feature specific settings ###
-#################################
-
-fft_settings:
-  windowlength_ms: 1000
-  log_transform: true
-  features:
-    mean: true
-    median: false
-    std: false
-    max: false
-  return_spectrum: true
-
-welch_settings:
-  windowlength_ms: 1000
-  log_transform: true
-  features:
-    mean: true
-    median: false
-    std: false
-    max: false
-  return_spectrum: true
-
-stft_settings:
-  windowlength_ms: 500
-  log_transform: true
-  features:
-    mean: true
-    median: false
-    std: false
-    max: false
-  return_spectrum: false
-
-bandpass_filter_settings:
-  segment_lengths_ms:
-    theta: 1000
-    alpha: 500
-    low_beta: 333
-    high_beta: 333
-    low_gamma: 100
-    high_gamma: 100
-    HFA: 100
-  bandpower_features:
-    activity: true
-    mobility: false
-    complexity: false
-  log_transform: true
-  kalman_filter: false
-
-kalman_filter_settings:
-  Tp: 0.1
-  sigma_w: 0.7
-  sigma_v: 1
-  frequency_bands:
-    [theta, alpha, low_beta, high_beta, low_gamma, high_gamma, HFA]
-
-bursts_settings:
-  threshold: 75
-  time_duration_s: 30
-  frequency_bands: [low_beta, high_beta, low_gamma]
-  burst_features:
-    duration: true
-    amplitude: true
-    burst_rate_per_s: true
-    in_burst: true
-
-sharpwave_analysis_settings:
-  sharpwave_features:
-    peak_left: false
-    peak_right: false
-    num_peaks: false
-    trough: false
-    width: false
-    prominence: true
-    interval: true
-    decay_time: false
-    rise_time: false
-    sharpness: true
-    rise_steepness: false
-    decay_steepness: false
-    slope_ratio: false
-  filter_ranges_hz: # list of [low_hz, high_hz]
-    - [5, 80]
-    - [5, 30]
-  detect_troughs:
-    estimate: true
-    distance_troughs_ms: 10
-    distance_peaks_ms: 5
-  detect_peaks:
-    estimate: true
-    distance_troughs_ms: 5
-    distance_peaks_ms: 10
-  # TONI: Reverse this setting? e.g. interval: [mean, var]
-  estimator:
-    mean: [interval]
-    median: []
-    max: [prominence, sharpness]
-    min: []
-    var: []
-  apply_estimator_between_peaks_and_troughs: true
-
-coherence_settings:
-  channels: [] # List of channel pairs, empty by default. Each pair is a list of two channels, where the first channel is the seed and the second channel is the target.
-  # Example channels: [[STN_RIGHT_0, ECOG_RIGHT_0], [STN_RIGHT_1, ECOG_RIGHT_1]]
-  frequency_bands: [high_beta]
-  features:
-    mean_fband: true
-    max_fband: true
-    max_allfbands: true
-  method:
-    coh: true
-    icoh: true
-  nperseg: 128
-
-fooof_settings:
-  aperiodic:
-    exponent: true
-    offset: true
-    knee: true
-  periodic:
-    center_frequency: false
-    band_width: false
-    height_over_ap: false
-  windowlength_ms: 800
-  peak_width_limits: [0.5, 12]
-  max_n_peaks: 3
-  min_peak_height: 0
-  peak_threshold: 2
-  freq_range_hz: [2, 40]
-  knee: true
-
-nolds_settings:
-  sample_entropy: false
-  correlation_dimension: false
-  lyapunov_exponent: true
-  hurst_exponent: false
-  detrended_fluctutaion_analysis: false
-  data:
-    raw: true
-    frequency_bands: [low_beta]
-
-mne_connectiviy_settings:
-<<<<<<< HEAD
-  channels: [] # List of channel pairs, empty by default. Each pair is a list of two channels, where the first channel is the seed and the second channel is the target.
-  # Example channels: [[STN_RIGHT_0, ECOG_RIGHT_0], [STN_RIGHT_1, ECOG_RIGHT_1]]
-  method: plv
-  mode: multitaper
-=======
-  method: plv # One of ['coh', 'cohy', 'imcoh', 'cacoh', 'mic', 'mim', 'plv', 'ciplv', 'ppc', 'pli', 'dpli','wpli', 'wpli2_debiased', 'gc', 'gc_tr']
-  mode: multitaper # One of ['multitaper', 'fourier', 'cwt_morlet']
->>>>>>> 35ac9f1a
-
-bispectrum_settings:
-  f1s: [5, 35]
-  f2s: [5, 35]
-  compute_features_for_whole_fband_range: true
-  frequency_bands: [theta, alpha, low_beta, high_beta]
-  components:
-    absolute: true
-    real: true
-    imag: true
-    phase: true
-  bispectrum_features:
-    mean: true
-    sum: true
-    var: true
+# We
+# should
+# have
+# a
+# brief
+# explanation
+# of
+# the
+# settings
+# format
+# here
+
+########################
+### General settings ###
+########################
+sampling_rate_features_hz: 10
+segment_length_features_ms: 1000
+
+frequency_ranges_hz: # frequency band ranges can be added, removed and altered
+  theta: [4, 8]
+  alpha: [8, 12]
+  low_beta: [13, 20]
+  high_beta: [20, 35]
+  low_gamma: [60, 80]
+  high_gamma: [90, 200]
+  HFA: [200, 400]
+
+# Enabled features
+features:
+  raw_hjorth: true
+  return_raw: true
+  bandpass_filter: false
+  stft: false
+  fft: true
+  welch: true
+  sharpwave_analysis: true
+  fooof: false
+  bursts: true
+  linelength: true
+  coherence: false
+  nolds: false
+  mne_connectivity: false
+  bispectrum: false
+
+##############################
+### Preprocessing settings ###
+##############################
+# preprocessing options: raw_resampling, notch_filter, re_referencing, preprocessing_filter, raw_normalization
+# note: the list order specifies also the order of execution
+preprocessing: [raw_resampling, notch_filter, re_referencing]
+
+raw_resampling_settings:
+  resample_freq_hz: 1000
+
+raw_normalization_settings:
+  normalization_time_s: 30
+  normalization_method: zscore # supported methods: mean, median, zscore, zscore-median, quantile, power, robust, minmax
+  clip: 3
+
+preprocessing_filter:
+  bandstop_filter: true
+  lowpass_filter: true
+  highpass_filter: true
+  bandpass_filter: true
+  bandstop_filter_settings: [100, 160] # [low_hz, high_hz]
+  bandpass_filter_settings: [3, 200] # [hz, _hz]
+  lowpass_filter_cutoff_hz: 200
+  highpass_filter_cutoff_hz: 3
+
+################################
+### Postprocessing settings ####
+################################
+postprocessing:
+  feature_normalization: true
+  project_cortex: false
+  project_subcortex: false
+
+feature_normalization_settings:
+  normalization_time_s: 30
+  normalization_method: zscore # supported methods: mean, median, zscore, zscore-median, quantile, power, robust, minmax
+  normalize_psd: false
+  clip: 3
+
+project_cortex_settings:
+  max_dist_mm: 20
+
+project_subcortex_settings:
+  max_dist_mm: 5
+
+#################################
+### Feature specific settings ###
+#################################
+
+fft_settings:
+  windowlength_ms: 1000
+  log_transform: true
+  features:
+    mean: true
+    median: false
+    std: false
+    max: false
+  return_spectrum: true
+
+welch_settings:
+  windowlength_ms: 1000
+  log_transform: true
+  features:
+    mean: true
+    median: false
+    std: false
+    max: false
+  return_spectrum: true
+
+stft_settings:
+  windowlength_ms: 500
+  log_transform: true
+  features:
+    mean: true
+    median: false
+    std: false
+    max: false
+  return_spectrum: false
+
+bandpass_filter_settings:
+  segment_lengths_ms:
+    theta: 1000
+    alpha: 500
+    low_beta: 333
+    high_beta: 333
+    low_gamma: 100
+    high_gamma: 100
+    HFA: 100
+  bandpower_features:
+    activity: true
+    mobility: false
+    complexity: false
+  log_transform: true
+  kalman_filter: false
+
+kalman_filter_settings:
+  Tp: 0.1
+  sigma_w: 0.7
+  sigma_v: 1
+  frequency_bands:
+    [theta, alpha, low_beta, high_beta, low_gamma, high_gamma, HFA]
+
+bursts_settings:
+  threshold: 75
+  time_duration_s: 30
+  frequency_bands: [low_beta, high_beta, low_gamma]
+  burst_features:
+    duration: true
+    amplitude: true
+    burst_rate_per_s: true
+    in_burst: true
+
+sharpwave_analysis_settings:
+  sharpwave_features:
+    peak_left: false
+    peak_right: false
+    num_peaks: false
+    trough: false
+    width: false
+    prominence: true
+    interval: true
+    decay_time: false
+    rise_time: false
+    sharpness: true
+    rise_steepness: false
+    decay_steepness: false
+    slope_ratio: false
+  filter_ranges_hz: # list of [low_hz, high_hz]
+    - [5, 80]
+    - [5, 30]
+  detect_troughs:
+    estimate: true
+    distance_troughs_ms: 10
+    distance_peaks_ms: 5
+  detect_peaks:
+    estimate: true
+    distance_troughs_ms: 5
+    distance_peaks_ms: 10
+  # TONI: Reverse this setting? e.g. interval: [mean, var]
+  estimator:
+    mean: [interval]
+    median: []
+    max: [prominence, sharpness]
+    min: []
+    var: []
+  apply_estimator_between_peaks_and_troughs: true
+
+coherence_settings:
+  channels: [] # List of channel pairs, empty by default. Each pair is a list of two channels, where the first channel is the seed and the second channel is the target.
+  # Example channels: [[STN_RIGHT_0, ECOG_RIGHT_0], [STN_RIGHT_1, ECOG_RIGHT_1]]
+  frequency_bands: [high_beta]
+  features:
+    mean_fband: true
+    max_fband: true
+    max_allfbands: true
+  method:
+    coh: true
+    icoh: true
+  nperseg: 128
+
+fooof_settings:
+  aperiodic:
+    exponent: true
+    offset: true
+    knee: true
+  periodic:
+    center_frequency: false
+    band_width: false
+    height_over_ap: false
+  windowlength_ms: 800
+  peak_width_limits: [0.5, 12]
+  max_n_peaks: 3
+  min_peak_height: 0
+  peak_threshold: 2
+  freq_range_hz: [2, 40]
+  knee: true
+
+nolds_settings:
+  sample_entropy: false
+  correlation_dimension: false
+  lyapunov_exponent: true
+  hurst_exponent: false
+  detrended_fluctutaion_analysis: false
+  data:
+    raw: true
+    frequency_bands: [low_beta]
+
+mne_connectiviy_settings:
+  channels: [] # List of channel pairs, empty by default. Each pair is a list of two channels, where the first channel is the seed and the second channel is the target.
+  # Example channels: [[STN_RIGHT_0, ECOG_RIGHT_0], [STN_RIGHT_1, ECOG_RIGHT_1]]
+  method: plv # One of ['coh', 'cohy', 'imcoh', 'cacoh', 'mic', 'mim', 'plv', 'ciplv', 'ppc', 'pli', 'dpli','wpli', 'wpli2_debiased', 'gc', 'gc_tr']
+  mode: multitaper # One of ['multitaper', 'fourier', 'cwt_morlet']
+
+bispectrum_settings:
+  f1s: [5, 35]
+  f2s: [5, 35]
+  compute_features_for_whole_fband_range: true
+  frequency_bands: [theta, alpha, low_beta, high_beta]
+  components:
+    absolute: true
+    real: true
+    imag: true
+    phase: true
+  bispectrum_features:
+    mean: true
+    sum: true
+    var: true