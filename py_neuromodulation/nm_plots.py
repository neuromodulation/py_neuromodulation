--- conflicted
+++ resolved
@@ -4,18 +4,13 @@
 from matplotlib import pyplot as plt
 from matplotlib import gridspec
 import seaborn as sb
-<<<<<<< HEAD
-import pandas as pd
-=======
 from pathlib import PurePath
 
 from py_neuromodulation.nm_IO import read_plot_modules
 from py_neuromodulation.nm_stats import permutationTestSpearmansRho
 from py_neuromodulation.nm_types import _PathLike
 from py_neuromodulation import logger
->>>>>>> ba4c6328
-
-from py_neuromodulation import nm_IO, nm_stats, logger
+
 
 def plot_df_subjects(
     df,
