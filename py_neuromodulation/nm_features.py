from typing import Protocol, Type, runtime_checkable, TYPE_CHECKING, TypeVar
from collections.abc import Sequence

if TYPE_CHECKING:
    import numpy as np
    from nm_settings import NMSettings

from py_neuromodulation.nm_types import ImportDetails, get_class, FeatureName


@runtime_checkable
class NMFeature(Protocol):
    def __init__(
<<<<<<< HEAD
        self, settings: "NMSettings", ch_names: Iterable[str], sfreq: int | float
=======
        self, settings: "NMSettings", ch_names: Sequence[str], sfreq: int | float
>>>>>>> b7357bd6
    ) -> None: ...

    def calc_feature(self, data: "np.ndarray", features_compute: dict) -> dict:
        """
        Feature calculation method. Each method needs to loop through all channels

        Parameters
        ----------
        data : 'np.ndarray'
            (channels, time)
        features_compute : dict
        ch_names : Iterable[str]

        Returns
        -------
        dict
        """
        ...


FEATURE_DICT: dict[FeatureName | str, ImportDetails] = {
    "raw_hjorth": ImportDetails("nm_hjorth_raw", "Hjorth"),
    "return_raw": ImportDetails("nm_hjorth_raw", "Raw"),
    "bandpass_filter": ImportDetails("nm_oscillatory", "BandPower"),
    "stft": ImportDetails("nm_oscillatory", "STFT"),
    "fft": ImportDetails("nm_oscillatory", "FFT"),
    "welch": ImportDetails("nm_oscillatory", "Welch"),
    "sharpwave_analysis": ImportDetails("nm_sharpwaves", "SharpwaveAnalyzer"),
    "fooof": ImportDetails("nm_fooof", "FooofAnalyzer"),
    "nolds": ImportDetails("nm_nolds", "Nolds"),
    "coherence": ImportDetails("nm_coherence", "NMCoherence"),
    "bursts": ImportDetails("nm_bursts", "Burst"),
    "linelength": ImportDetails("nm_linelength", "LineLength"),
    "mne_connectivity": ImportDetails("nm_mne_connectivity", "MNEConnectivity"),
    "bispectrum": ImportDetails("nm_bispectra", "Bispectra"),
}


class FeatureProcessors:
    """Class for calculating features.p"""

    def __init__(
        self, settings: "NMSettings", ch_names: list[str], sfreq: float
    ) -> None:
        """_summary_

        Parameters
        ----------
        s : dict
            _description_
        ch_names : list[str]
            _description_
        sfreq : float
            _description_

        Raises
        ------
        ValueError
            _description_
        """
        from py_neuromodulation import user_features

        # Accept 'str' for custom features
        self.features: dict[FeatureName | str, NMFeature] = {
            feature_name: get_class(FEATURE_DICT[feature_name])(
                settings, ch_names, sfreq
            )
            for feature_name in settings.features.get_enabled()
        }
<<<<<<< HEAD
=======

        for feature_name, feature in user_features.items():
            self.features[feature_name] = feature(settings, ch_names, sfreq)
>>>>>>> b7357bd6

    def register_new_feature(self, feature_name: str, feature: NMFeature) -> None:
        """Register new feature.

        Parameters
        ----------
        feature : nm_features_abc.Feature
            New feature to add to feature list
        """
        self.features[feature_name] = feature  # type: ignore

    def estimate_features(self, data: "np.ndarray") -> dict:
        """Calculate features, as defined in settings.json
        Features are based on bandpower, raw Hjorth parameters and sharp wave
        characteristics.

        Parameters
        ----------
        data (np array) : (channels, time)

        Returns
        -------
        dat (dict): naming convention : channel_method_feature_(f_band)
        """

        features_compute: dict = {}

        for feature in self.features.values():
            features_compute = feature.calc_feature(
                data,
                features_compute,
            )

        return features_compute

    def get_feature(self, fname: FeatureName) -> NMFeature:
<<<<<<< HEAD
        return self.features[fname]
=======
        return self.features[fname]


def add_custom_feature(feature_name: str, new_feature: Type[NMFeature]):
    """Add a custom feature to the dictionary of user-defined features.
        The feature will be automatically enabled in the settings,
        and computed when the Stream.run() method is called.

    Args:
        feature_name (str): A name for the feature that will be used to
        enable/disable the feature in settings and to store the feature
        class instance in the DataProcessor

        new_feature (NMFeature): Class that implements the user-defined
        feature. It should implement the NMSettings protocol (defined
        in this file).
    """
    from py_neuromodulation import user_features
    from py_neuromodulation.nm_settings import NMSettings

    user_features[feature_name] = new_feature
    NMSettings._add_feature(feature_name)


def remove_custom_feature(feature_name: str):
    """Remove a custom feature from the dictionary of user-defined features.

    Args:
        feature_name (str): Name of the feature to remove
    """
    from py_neuromodulation import user_features
    from py_neuromodulation.nm_settings import NMSettings

    user_features.pop(feature_name)
    NMSettings._remove_feature(feature_name)
>>>>>>> b7357bd6
<|MERGE_RESOLUTION|>--- conflicted
+++ resolved
@@ -11,11 +11,7 @@
 @runtime_checkable
 class NMFeature(Protocol):
     def __init__(
-<<<<<<< HEAD
-        self, settings: "NMSettings", ch_names: Iterable[str], sfreq: int | float
-=======
         self, settings: "NMSettings", ch_names: Sequence[str], sfreq: int | float
->>>>>>> b7357bd6
     ) -> None: ...
 
     def calc_feature(self, data: "np.ndarray", features_compute: dict) -> dict:
@@ -85,12 +81,9 @@
             )
             for feature_name in settings.features.get_enabled()
         }
-<<<<<<< HEAD
-=======
 
         for feature_name, feature in user_features.items():
             self.features[feature_name] = feature(settings, ch_names, sfreq)
->>>>>>> b7357bd6
 
     def register_new_feature(self, feature_name: str, feature: NMFeature) -> None:
         """Register new feature.
@@ -127,9 +120,6 @@
         return features_compute
 
     def get_feature(self, fname: FeatureName) -> NMFeature:
-<<<<<<< HEAD
-        return self.features[fname]
-=======
         return self.features[fname]
 
 
@@ -164,5 +154,4 @@
     from py_neuromodulation.nm_settings import NMSettings
 
     user_features.pop(feature_name)
-    NMSettings._remove_feature(feature_name)
->>>>>>> b7357bd6
+    NMSettings._remove_feature(feature_name)