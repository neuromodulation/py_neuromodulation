"""Module for resampling."""

import numpy as np

<<<<<<< HEAD
from py_neuromodulation.nm_preprocessing import NMPreprocessor
=======
from mne.filter import resample as mne_resample

>>>>>>> 1d1968a7

class Resampler(NMPreprocessor):
    """Resample data.

    Parameters
    ----------
    sfreq : float
        Original sampling frequency.

    Attributes
    ----------
    up: float
        Factor to upsample by.
    """

    def __init__(
        self,
        sfreq: float,
        resample_freq_hz: float,
    ) -> None:
        self.test_settings(resample_freq_hz)

        ratio = float(resample_freq_hz / sfreq)
        if ratio == 1.0:
            self.up = 0.0
        else:
            self.up = ratio

    def process(self, data: np.ndarray) -> np.ndarray:
        """Resample raw data using mne.filter.resample.

        Parameters
        ----------
        data : np.ndarray
            Data to resample

        Returns
        -------
        np.ndarray
            Resampled data
        """
        if not self.up:
            return data
        return mne_resample(data.astype(np.float64), up=self.up, down=1.0)

    def test_settings(self, resample_freq_hz):
        assert isinstance(resample_freq_hz, (float, int))<|MERGE_RESOLUTION|>--- conflicted
+++ resolved
@@ -2,12 +2,9 @@
 
 import numpy as np
 
-<<<<<<< HEAD
-from py_neuromodulation.nm_preprocessing import NMPreprocessor
-=======
 from mne.filter import resample as mne_resample
 
->>>>>>> 1d1968a7
+from py_neuromodulation.nm_preprocessing import NMPreprocessor
 
 class Resampler(NMPreprocessor):
     """Resample data.
