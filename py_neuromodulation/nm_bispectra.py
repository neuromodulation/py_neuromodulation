--- conflicted
+++ resolved
@@ -6,32 +6,20 @@
 import numpy as np
 
 from py_neuromodulation.nm_features import NMFeature
-<<<<<<< HEAD
-from py_neuromodulation.nm_types import FeatureSelector, FrequencyRange
-=======
 from py_neuromodulation.nm_types import BoolSelector, FrequencyRange
->>>>>>> b7357bd6
 
 if TYPE_CHECKING:
     from py_neuromodulation.nm_settings import NMSettings
 
 
-<<<<<<< HEAD
-class BispectraComponents(FeatureSelector):
-=======
 class BispectraComponents(BoolSelector):
->>>>>>> b7357bd6
     absolute: bool = True
     real: bool = True
     imag: bool = True
     phase: bool = True
 
 
-<<<<<<< HEAD
-class BispectraFeatures(FeatureSelector):
-=======
 class BispectraFeatures(BoolSelector):
->>>>>>> b7357bd6
     mean: bool = True
     sum: bool = True
     var: bool = True
