from collections.abc import Iterable
import numpy as np

from typing import TYPE_CHECKING
from py_neuromodulation.nm_types import NMBaseModel

from py_neuromodulation.nm_features import NMFeature
<<<<<<< HEAD
from py_neuromodulation.nm_types import FeatureSelector, FrequencyRange
=======
from py_neuromodulation.nm_types import BoolSelector, FrequencyRange
>>>>>>> b7357bd6
from py_neuromodulation import logger

if TYPE_CHECKING:
    from py_neuromodulation.nm_settings import NMSettings


<<<<<<< HEAD
class FooofAperiodicSettings(FeatureSelector):
=======
class FooofAperiodicSettings(BoolSelector):
>>>>>>> b7357bd6
    exponent: bool = True
    offset: bool = True
    knee: bool = True


<<<<<<< HEAD
class FooofPeriodicSettings(FeatureSelector):
=======
class FooofPeriodicSettings(BoolSelector):
>>>>>>> b7357bd6
    center_frequency: bool = False
    band_width: bool = False
    height_over_ap: bool = False


class FooofSettings(NMBaseModel):
    aperiodic: FooofAperiodicSettings = FooofAperiodicSettings()
    periodic: FooofPeriodicSettings = FooofPeriodicSettings()
    windowlength_ms: float = 800
    peak_width_limits: FrequencyRange = FrequencyRange(0.5, 12)
    max_n_peaks: int = 3
    min_peak_height: float = 0
    peak_threshold: float = 2
    freq_range_hz: FrequencyRange = FrequencyRange(2, 40)
    knee: bool = True


class FooofAnalyzer(NMFeature):
    feat_name_map = {
        "exponent": "exp",
        "offset": "offset",
        "knee": "knee_frequency",
        "center_frequency": "cf",
        "band_width": "bw",
        "height_over_ap": "pw",
    }

    def __init__(
        self, settings: "NMSettings", ch_names: Iterable[str], sfreq: float
    ) -> None:
        self.settings = settings.fooof
        self.sfreq = sfreq
        self.ch_names = ch_names

        self.ap_mode = "knee" if self.settings.knee else "fixed"

        self.num_samples = int(self.settings.windowlength_ms * sfreq / 1000)

        self.f_vec = np.arange(0, int(self.num_samples / 2) + 1, 1)

<<<<<<< HEAD
        assert (
            settings.fooof.windowlength_ms <= settings.segment_length_features_ms
        ), f"fooof windowlength_ms ({settings.fooof.windowlength_ms}) needs to be smaller equal than segment_length_features_ms ({settings.segment_length_features_ms})."

        assert (
            settings.fooof.freq_range_hz[0] < sfreq
            and settings.fooof.freq_range_hz[1] < sfreq
        ), f"fooof frequency range needs to be below sfreq, got {settings.fooof.freq_range_hz}"

    def _get_spectrum(self, data: np.ndarray):
        from scipy.fft import rfft

        """return absolute value fft spectrum"""

        data = data[-self.num_samples :]
        Z = np.abs(rfft(data))

        return Z
=======
        assert (
            settings.fooof.windowlength_ms <= settings.segment_length_features_ms
        ), f"fooof windowlength_ms ({settings.fooof.windowlength_ms}) needs to be smaller equal than segment_length_features_ms ({settings.segment_length_features_ms})."

        assert (
            settings.fooof.freq_range_hz[0] < sfreq
            and settings.fooof.freq_range_hz[1] < sfreq
        ), f"fooof frequency range needs to be below sfreq, got {settings.fooof.freq_range_hz}"

        from fooof import FOOOFGroup

        self.fm = FOOOFGroup(
            aperiodic_mode=self.ap_mode,
            peak_width_limits=tuple(self.settings.peak_width_limits),
            max_n_peaks=self.settings.max_n_peaks,
            min_peak_height=self.settings.min_peak_height,
            peak_threshold=self.settings.peak_threshold,
            verbose=False,
        )
>>>>>>> b7357bd6

    def calc_feature(
        self,
        data: np.ndarray,
        features_compute: dict,
    ) -> dict:
<<<<<<< HEAD
        from fooof import FOOOF

        for ch_idx, ch_name in enumerate(self.ch_names):
            spectrum = self._get_spectrum(data[ch_idx, :])

            try:
                fm = FOOOF(
                    aperiodic_mode=self.ap_mode,
                    peak_width_limits=tuple(self.settings.peak_width_limits),
                    max_n_peaks=self.settings.max_n_peaks,
                    min_peak_height=self.settings.min_peak_height,
                    peak_threshold=self.settings.peak_threshold,
                    verbose=False,
                )
                fm.fit(self.f_vec, spectrum, self.settings.freq_range_hz)
            except Exception as e:
                logger.critical(e, exc_info=True)
                raise e

            FIT_PASSED = fm.fooofed_spectrum_ is not None
=======
        from scipy.fft import rfft

        spectra = np.abs(rfft(data[:, -self.num_samples :]))  # type: ignore

        self.fm.fit(self.f_vec, spectra, self.settings.freq_range_hz)

        if not self.fm.has_model or self.fm.null_inds_ is None:
            raise RuntimeError("FOOOF failed to fit model to data.")

        failed_fits: list[int] = self.fm.null_inds_

        for ch_idx, ch_name in enumerate(self.ch_names):
            FIT_PASSED = ch_idx not in failed_fits
            exp = self.fm.get_params("aperiodic_params", "exponent")[ch_idx]
>>>>>>> b7357bd6

            for feat in self.settings.aperiodic.get_enabled():
                f_name = f"{ch_name}_fooof_a_{self.feat_name_map[feat]}"

                if not FIT_PASSED:
                    features_compute[f_name] = None
<<<<<<< HEAD

                elif (
                    feat == "knee"
                    and fm.get_params("aperiodic_params", "exponent") == 0
                ):
                    features_compute[f_name] = None

                else:
                    params = fm.get_params("aperiodic_params", feat)

                    if feat == "knee":
                        params = params ** (
                            1 / fm.get_params("aperiodic_params", "exponent")
                        )

                    features_compute[f_name] = np.nan_to_num(params)

            peaks_dict: dict[str, np.ndarray | None] = {
                "bw": fm.get_params("peak_params", "BW") if FIT_PASSED else None,
                "cf": fm.get_params("peak_params", "CF") if FIT_PASSED else None,
                "pw": fm.get_params("peak_params", "PW") if FIT_PASSED else None,
            }

            if type(peaks_dict["bw"]) is np.float64 or peaks_dict["bw"] is None:
                peaks_dict["bw"] = [peaks_dict["bw"]]
                peaks_dict["cf"] = [peaks_dict["cf"]]
                peaks_dict["pw"] = [peaks_dict["pw"]]

            for peak_idx in range(self.settings.max_n_peaks):
                for feat in self.settings.periodic.get_enabled():
                    f_name = f"{ch_name}_fooof_p_{peak_idx}_{self.feat_name_map[feat]}"

=======

                elif feat == "knee" and exp == 0:
                    features_compute[f_name] = None

                else:
                    params = self.fm.get_params("aperiodic_params", feat)[ch_idx]
                    if feat == "knee":
                        # If knee parameter is negative, set knee frequency to 0
                        if params < 0:
                            params = 0
                        else:
                            params = params ** (1 / exp)

                    features_compute[f_name] = np.nan_to_num(params)

            peaks_dict: dict[str, np.ndarray | None] = {
                "bw": self.fm.get_params("peak_params", "BW") if FIT_PASSED else None,
                "cf": self.fm.get_params("peak_params", "CF") if FIT_PASSED else None,
                "pw": self.fm.get_params("peak_params", "PW") if FIT_PASSED else None,
            }

            if type(peaks_dict["bw"]) is np.float64 or peaks_dict["bw"] is None:
                peaks_dict["bw"] = [peaks_dict["bw"]]
                peaks_dict["cf"] = [peaks_dict["cf"]]
                peaks_dict["pw"] = [peaks_dict["pw"]]

            for peak_idx in range(self.settings.max_n_peaks):
                for feat in self.settings.periodic.get_enabled():
                    f_name = f"{ch_name}_fooof_p_{peak_idx}_{self.feat_name_map[feat]}"

>>>>>>> b7357bd6
                    features_compute[f_name] = (
                        peaks_dict[self.feat_name_map[feat]][peak_idx]
                        if peak_idx < len(peaks_dict[self.feat_name_map[feat]])
                        else None
                    )

        return features_compute<|MERGE_RESOLUTION|>--- conflicted
+++ resolved
@@ -5,32 +5,20 @@
 from py_neuromodulation.nm_types import NMBaseModel
 
 from py_neuromodulation.nm_features import NMFeature
-<<<<<<< HEAD
-from py_neuromodulation.nm_types import FeatureSelector, FrequencyRange
-=======
 from py_neuromodulation.nm_types import BoolSelector, FrequencyRange
->>>>>>> b7357bd6
 from py_neuromodulation import logger
 
 if TYPE_CHECKING:
     from py_neuromodulation.nm_settings import NMSettings
 
 
-<<<<<<< HEAD
-class FooofAperiodicSettings(FeatureSelector):
-=======
 class FooofAperiodicSettings(BoolSelector):
->>>>>>> b7357bd6
     exponent: bool = True
     offset: bool = True
     knee: bool = True
 
 
-<<<<<<< HEAD
-class FooofPeriodicSettings(FeatureSelector):
-=======
 class FooofPeriodicSettings(BoolSelector):
->>>>>>> b7357bd6
     center_frequency: bool = False
     band_width: bool = False
     height_over_ap: bool = False
@@ -71,26 +59,6 @@
 
         self.f_vec = np.arange(0, int(self.num_samples / 2) + 1, 1)
 
-<<<<<<< HEAD
-        assert (
-            settings.fooof.windowlength_ms <= settings.segment_length_features_ms
-        ), f"fooof windowlength_ms ({settings.fooof.windowlength_ms}) needs to be smaller equal than segment_length_features_ms ({settings.segment_length_features_ms})."
-
-        assert (
-            settings.fooof.freq_range_hz[0] < sfreq
-            and settings.fooof.freq_range_hz[1] < sfreq
-        ), f"fooof frequency range needs to be below sfreq, got {settings.fooof.freq_range_hz}"
-
-    def _get_spectrum(self, data: np.ndarray):
-        from scipy.fft import rfft
-
-        """return absolute value fft spectrum"""
-
-        data = data[-self.num_samples :]
-        Z = np.abs(rfft(data))
-
-        return Z
-=======
         assert (
             settings.fooof.windowlength_ms <= settings.segment_length_features_ms
         ), f"fooof windowlength_ms ({settings.fooof.windowlength_ms}) needs to be smaller equal than segment_length_features_ms ({settings.segment_length_features_ms})."
@@ -110,35 +78,12 @@
             peak_threshold=self.settings.peak_threshold,
             verbose=False,
         )
->>>>>>> b7357bd6
 
     def calc_feature(
         self,
         data: np.ndarray,
         features_compute: dict,
     ) -> dict:
-<<<<<<< HEAD
-        from fooof import FOOOF
-
-        for ch_idx, ch_name in enumerate(self.ch_names):
-            spectrum = self._get_spectrum(data[ch_idx, :])
-
-            try:
-                fm = FOOOF(
-                    aperiodic_mode=self.ap_mode,
-                    peak_width_limits=tuple(self.settings.peak_width_limits),
-                    max_n_peaks=self.settings.max_n_peaks,
-                    min_peak_height=self.settings.min_peak_height,
-                    peak_threshold=self.settings.peak_threshold,
-                    verbose=False,
-                )
-                fm.fit(self.f_vec, spectrum, self.settings.freq_range_hz)
-            except Exception as e:
-                logger.critical(e, exc_info=True)
-                raise e
-
-            FIT_PASSED = fm.fooofed_spectrum_ is not None
-=======
         from scipy.fft import rfft
 
         spectra = np.abs(rfft(data[:, -self.num_samples :]))  # type: ignore
@@ -153,47 +98,12 @@
         for ch_idx, ch_name in enumerate(self.ch_names):
             FIT_PASSED = ch_idx not in failed_fits
             exp = self.fm.get_params("aperiodic_params", "exponent")[ch_idx]
->>>>>>> b7357bd6
 
             for feat in self.settings.aperiodic.get_enabled():
                 f_name = f"{ch_name}_fooof_a_{self.feat_name_map[feat]}"
 
                 if not FIT_PASSED:
                     features_compute[f_name] = None
-<<<<<<< HEAD
-
-                elif (
-                    feat == "knee"
-                    and fm.get_params("aperiodic_params", "exponent") == 0
-                ):
-                    features_compute[f_name] = None
-
-                else:
-                    params = fm.get_params("aperiodic_params", feat)
-
-                    if feat == "knee":
-                        params = params ** (
-                            1 / fm.get_params("aperiodic_params", "exponent")
-                        )
-
-                    features_compute[f_name] = np.nan_to_num(params)
-
-            peaks_dict: dict[str, np.ndarray | None] = {
-                "bw": fm.get_params("peak_params", "BW") if FIT_PASSED else None,
-                "cf": fm.get_params("peak_params", "CF") if FIT_PASSED else None,
-                "pw": fm.get_params("peak_params", "PW") if FIT_PASSED else None,
-            }
-
-            if type(peaks_dict["bw"]) is np.float64 or peaks_dict["bw"] is None:
-                peaks_dict["bw"] = [peaks_dict["bw"]]
-                peaks_dict["cf"] = [peaks_dict["cf"]]
-                peaks_dict["pw"] = [peaks_dict["pw"]]
-
-            for peak_idx in range(self.settings.max_n_peaks):
-                for feat in self.settings.periodic.get_enabled():
-                    f_name = f"{ch_name}_fooof_p_{peak_idx}_{self.feat_name_map[feat]}"
-
-=======
 
                 elif feat == "knee" and exp == 0:
                     features_compute[f_name] = None
@@ -224,7 +134,6 @@
                 for feat in self.settings.periodic.get_enabled():
                     f_name = f"{ch_name}_fooof_p_{peak_idx}_{self.feat_name_map[feat]}"
 
->>>>>>> b7357bd6
                     features_compute[f_name] = (
                         peaks_dict[self.feat_name_map[feat]][peak_idx]
                         if peak_idx < len(peaks_dict[self.feat_name_map[feat]])
