--- conflicted
+++ resolved
@@ -1,19 +1,10 @@
-<<<<<<< HEAD
-from typing import Iterable
-
-=======
 from collections.abc import Iterable
->>>>>>> ba4c6328
 import numpy as np
 from fooof import FOOOF
 from scipy import fft
 
-<<<<<<< HEAD
-from py_neuromodulation import nm_features_abc, logger
-=======
 from py_neuromodulation.nm_features import NMFeature
 from py_neuromodulation import logger
->>>>>>> ba4c6328
 
 
 class FooofAnalyzer(NMFeature):
