--- conflicted
+++ resolved
@@ -1,466 +1,401 @@
-import logging
-import asyncio
-import importlib.metadata
-from datetime import datetime
-from pathlib import Path
-import os
-
-from fastapi import (
-    FastAPI,
-    HTTPException,
-    Query,
-    WebSocket,
-)
-from fastapi.staticfiles import StaticFiles
-from fastapi.middleware.cors import CORSMiddleware
-from pydantic import ValidationError
-
-from . import app_pynm
-from .app_socket import WebSocketManager
-from .app_utils import is_hidden, get_quick_access
-import pandas as pd
-
-from py_neuromodulation import PYNM_DIR, NMSettings
-from py_neuromodulation.utils.types import FileInfo
-
-# TODO: maybe pull this list from the MNE package?
-ALLOWED_EXTENSIONS = [".npy", ".vhdr", ".fif", ".edf", ".bdf"]
-
-
-class PyNMBackend(FastAPI):
-    def __init__(
-        self,
-        pynm_state: app_pynm.PyNMState,
-        debug=False,
-        dev=True,
-        fastapi_kwargs: dict = {},
-    ) -> None:
-        super().__init__(debug=debug, **fastapi_kwargs)
-
-        self.debug = debug
-        self.dev = dev
-
-        # Use the FastAPI logger for the backend
-        self.logger = logging.getLogger("uvicorn.error")
-        self.logger.warning(PYNM_DIR)
-
-        # Configure CORS
-        self.add_middleware(
-            CORSMiddleware,
-            allow_origins=["http://localhost:54321"],
-            allow_credentials=True,
-            allow_methods=["*"],
-            allow_headers=["*"],
-        )
-
-        # Has to be before mounting static files
-        self.setup_routes()
-
-        # Serve static files
-        if not dev:
-            self.mount(
-                "/",
-                StaticFiles(directory=PYNM_DIR / "gui" / "frontend", html=True),
-                name="static",
-            )
-
-        self.pynm_state = pynm_state
-<<<<<<< HEAD
-        self.websocket_manager = WebSocketManager()
-=======
-        self.websocket_manager_rawdata = WebSocketManager()
-        self.websocket_manager_features = WebSocketManager()
-
-    def push_features_to_frontend(self, feature_queue: Queue) -> None:
-        while True:
-            time.sleep(
-                0.002
-            )  # NOTE: should be adapted depending on feature sampling rate
-            if feature_queue.empty() is False:
-                self.logger.info("data in feature queue")
-                features = feature_queue.get()
-
-                self.logger.info(f"Sending features: {features}")
-                self.websocket_manager_features.send_message(features)
-
-                if self.pynm_state.stream.is_running is False:
-                    break
->>>>>>> d8581c1a
-
-    def setup_routes(self):
-        @self.get("/api/health")
-        async def healthcheck():
-            return {"message": "API is working"}
-
-        ####################
-        ##### SETTINGS #####
-        ####################
-        @self.get("/api/settings")
-        async def get_settings(
-            reset: bool = Query(False, description="Reset settings to default"),
-        ):
-            if reset:
-                settings = NMSettings.get_default()
-            else:
-                settings = self.pynm_state.settings
-
-            return settings.serialize_with_metadata()
-
-        @self.post("/api/settings")
-        async def update_settings(data: dict, validate_only: bool = Query(False)):
-            try:
-                # First, validate with Pydantic
-                try:
-                    # TODO: check if this works properly or needs model_validate_strings
-                    validated_settings = NMSettings.model_validate(data)
-                except ValidationError as e:
-                    if not validate_only:
-                        # If validation failed but we wanted to upload, return error
-                        self.logger.error(f"Error validating settings: {e}")
-                        raise HTTPException(
-                            status_code=422,
-                            detail={
-                                "error": "Error validating settings",
-                                "details": str(e),
-                            },
-                        )
-                    # Else return list of errors
-                    return {
-                        "valid": False,
-                        "errors": [err for err in e.errors()],
-                        "details": str(e),
-                    }
-
-                # If validation succesful, return or update settings
-                if validate_only:
-                    return {
-                        "valid": True,
-                        "settings": validated_settings.serialize_with_metadata(),
-                    }
-
-                self.pynm_state.settings = validated_settings
-                self.logger.info("Settings successfully updated")
-
-                return {
-                    "valid": True,
-                    "settings": self.pynm_state.settings.serialize_with_metadata(),
-                }
-
-            # If something else than validation went wrong, return error
-            except Exception as e:
-                self.logger.error(f"Error validating/updating settings: {e}")
-                raise HTTPException(
-                    status_code=422,
-                    detail={"error": "Error uploading settings", "details": str(e)},
-                )
-
-        ########################
-        ##### PYNM CONTROL #####
-        ########################
-
-        @self.post("/api/stream-control")
-        async def handle_stream_control(data: dict):
-            action = data["action"]
-            if action == "start":
-                # TODO: create out_dir and experiment_name text filds in frontend
-<<<<<<< HEAD
-                self.logger.info("websocket:")
-                self.logger.info(self.websocket_manager)
-                self.logger.info("Starting stream")
-=======
-                await self.pynm_state.start_run_function(
-                    out_dir=data["out_dir"],
-                    experiment_name=data["experiment_name"],
-                    websocket_manager_features=self.websocket_manager_features,
-                )
-
-                # this also fails due to pickling error
-                # self.push_features_process = Process(
-                #     target=self.push_features_to_frontend,
-                #     args=(self.pynm_state.stream.feature_queue,),
-                # )
-                # self.push_features_process.start()
->>>>>>> d8581c1a
-
-                self.pynm_state.start_run_function(
-                        websocket_manager=self.websocket_manager,
-                )
-
-
-            if action == "stop":
-                self.logger.info("Stopping stream")
-                self.pynm_state.stream_handling_queue.put("stop")
-                self.pynm_state.stop_event_ws.set()
-
-            return {"message": f"Stream action '{action}' executed"}
-
-        ####################
-        ##### CHANNELS #####
-        ####################
-
-        @self.get("/api/channels")
-        async def get_channels():
-            channels = self.pynm_state.stream.channels
-            self.logger.info(f"Sending channels: {channels}")
-            if isinstance(channels, pd.DataFrame):
-                return {"channels": channels.to_dict(orient="records")}
-            else:
-                raise HTTPException(
-                    status_code=422,
-                    detail={"error": "Channels is not a DataFrame"},
-                )
-
-        @self.post("/api/channels")
-        async def update_channels(data: dict):
-            try:
-                new_channels = pd.DataFrame(data["channels"])
-                self.logger.info(f"Received channels:\n {new_channels}")
-                self.pynm_state.stream.channels = new_channels
-                return {
-                    "channels": self.pynm_state.stream.channels.to_dict(
-                        orient="records"
-                    )
-                }
-            except Exception as e:
-                raise HTTPException(
-                    status_code=422,
-                    detail={"error": "Error updating channels", "details": str(e)},
-                )
-
-        ###################
-        ### LSL STREAMS ###
-        ###################
-
-        @self.get("/api/LSL-streams")
-        async def get_lsl_streams():
-            from mne_lsl.lsl import resolve_streams
-
-            return {
-                "message": [
-                    {
-                        "dtype":  # MNE-LSL might return a class, so we get the name
-                        getattr(stream.dtype, "__name__", str(stream.dtype)),
-                        "name": stream.name,
-                        "n_channels": stream.n_channels,
-                        "sfreq": stream.sfreq,
-                        "source_id": stream.source_id,
-                        "stype": stream.stype,  # Stream type (e.g. EEG)
-                        "created_at": stream.created_at,
-                        "hostname": stream.hostname,
-                        "session_id": stream.session_id,
-                        "uid": stream.uid,
-                        "protocol_version": stream.protocol_version,
-                    }
-                    for stream in resolve_streams()
-                ]
-            }
-
-        @self.post("/api/setup-LSL-stream")
-        async def setup_lsl_stream(data: dict):
-            try:
-                stream_name = data["stream_name"]
-                self.logger.info(f"Attempting to setup LSL stream: '{stream_name}'")
-                self.pynm_state.setup_lsl_stream(
-                    lsl_stream_name=stream_name,
-                    sampling_rate_features=data["sampling_rate_features"],
-                    line_noise=data["line_noise"],
-                )
-                return {"message": f"LSL stream '{stream_name}' setup successfully"}
-            except Exception as e:
-                return {
-                    "message": "LSL stream could not be setup",
-                    "error": str(e),
-                }
-
-        @self.post("/api/setup-Offline-stream")
-        async def setup_offline_stream(data: dict):
-            self.logger.info("Data received to setup offline stream:")
-            self.logger.info(data)
-            try:
-                self.pynm_state.setup_offline_stream(
-                    file_path=data["file_path"],
-                    line_noise=float(data["line_noise"]),
-                    sampling_rate_features=float(data["sampling_rate_features"]),
-                )
-                return {"message": "Offline stream setup successfully"}
-            except ValueError:
-                return {"message": "Offline stream could not be setup"}
-
-        @self.post("/api/set-stream-params")
-        async def set_stream_params(data: dict):
-            try:
-                self.pynm_state.stream.settings.sampling_rate_features_hz = float(
-                    data["sampling_rate_features"]
-                )
-                self.pynm_state.stream.line_noise = float(data["line_noise"])
-                self.pynm_state.stream.sfreq = float(data["sampling_rate"])
-                self.pynm_state.experiment_name = data["experiment_name"]
-                self.pynm_state.out_dir = data["out_dir"]
-                self.pynm_state.decoding_model_path = data["decoding_path"]
-
-                return {"message": "Stream parameters updated successfully"}
-            except ValueError:
-                return {"message": "Stream parameters could not be updated"}
-
-        #######################
-        ### PYNM ABOUT INFO ###
-        #######################
-
-        @self.get("/api/app-info")
-        # TODO: fix this function
-        async def get_app_info():
-            metadata = importlib.metadata.metadata("py_neuromodulation")
-            url_list = metadata.get_all("Project-URL")
-            urls = (
-                {url.split(",")[0]: url.split(",")[1] for url in url_list}
-                if url_list
-                else {}
-            )
-
-            classifier_list = metadata.get_all("Classifier")
-            classifiers = (
-                {
-                    item[: item.find("::") - 1]: item[item.find("::") + 3 :]
-                    for item in classifier_list
-                }
-                if classifier_list
-                else {}
-            )
-            if "License" in classifiers:
-                classifiers["License"] = classifiers["License"].split("::")[1]
-
-            return {
-                "version": metadata.get("Version", ""),
-                "website": urls.get("Homepage", ""),
-                "authors": [metadata.get("Author-email", "")],
-                "maintainers": [metadata.get("Maintainer", "")],
-                "repository": urls.get("Repository", ""),
-                "documentation": urls.get("Documentation", ""),
-                "license": classifiers["License"],
-                # "launchMode": "debug" if app.debug else "release",
-            }
-
-        ##############################
-        ### FILE BROWSER ENDPOINTS ###
-        ##############################
-        # Get home directory for the current user
-        @self.get("/api/home_directory")
-        async def home_directory():
-            try:
-                home_dir = str(Path.home())
-                return {"home_directory": home_dir}
-            except Exception as e:
-                raise HTTPException(status_code=500, detail=str(e))
-
-        # Get list of available drives in Windows systems
-        @self.get("/api/drives")
-        async def list_drives():
-            if os.name == "nt":
-                import string
-
-                drives = []
-                for letter in string.ascii_uppercase:
-                    if Path(f"{letter}:").exists():
-                        drives.append(f"{letter}:")
-
-                return {"drives": drives}
-            else:
-                return {"drives": ["/"]}  # Unix-like systems have a single root
-
-        # Get list of files and directories in a directory
-        @self.get("/api/files")
-        async def list_files(
-            path: str = Query(default="", description="Directory path to list"),
-            allowed_extensions: str = Query(
-                default=",".join(ALLOWED_EXTENSIONS),
-                description="Comma-separated list of allowed file extensions",
-            ),
-            show_hidden: bool = Query(
-                default=False,
-                description="Whether to show hidden files and directories",
-            ),
-        ) -> list[FileInfo]:
-            try:
-                if not path:
-                    path = str(Path.home())
-
-                if not Path(path).is_dir():
-                    raise FileNotFoundError("The specified path is not a directory")
-
-                allowed_ext = allowed_extensions.split(",")
-
-                files = []
-                for entry in Path(path).iterdir():
-                    # Skip hidden files/directories if show_hidden is False
-                    if not show_hidden and is_hidden(entry):
-                        continue
-
-                    if entry.is_file() and not any(
-                        entry.name.lower().endswith(ext.lower()) for ext in allowed_ext
-                    ):
-                        continue
-
-                    stats = entry.stat()
-                    files.append(
-                        FileInfo(
-                            name=entry.name,
-                            path=str(entry),
-                            dir=str(entry.parent),
-                            is_directory=entry.is_dir(),
-                            size=stats.st_size if not entry.is_dir() else 0,
-                            created_at=datetime.fromtimestamp(stats.st_birthtime),
-                            modified_at=datetime.fromtimestamp(stats.st_mtime),
-                        )
-                    )
-                return files
-            except FileNotFoundError:
-                raise HTTPException(status_code=404, detail="Directory not found")
-            except PermissionError:
-                raise HTTPException(status_code=403, detail="Permission denied")
-            except Exception as e:
-                raise HTTPException(status_code=500, detail=str(e))
-
-        @self.get("/api/quick-access")
-        def quick_access():
-            return get_quick_access()
-
-        ###########################
-        ### WEBSOCKET ENDPOINTS ###
-        ###########################
-        @self.websocket("/ws")
-        async def websocket_endpoint(websocket: WebSocket):
-<<<<<<< HEAD
-            await self.websocket_manager.connect(websocket)
-            while True:
-                try:
-                    await websocket.receive_text()
-                except Exception:
-                    break
-
-=======
-            # if self.websocket_manager.is_connected:
-            #     self.logger.info(
-            #         "WebSocket connection attempted while already connected"
-            #     )
-            #     await websocket.close(
-            #         code=1008, reason="Another client is already connected"
-            #     )
-            #     return
-
-            await self.websocket_manager_rawdata.connect(
-                websocket
-            )  # NOTE: This needs to be done for features and raw data?
-            await self.websocket_manager_features.connect(websocket)
-
-        # # #######################
-        # # ### SPA ENTRY POINT ###
-        # # #######################
-        # if not self.dev:
-
-        #     @self.get("/app/{full_path:path}")
-        #     async def serve_spa(request, full_path: str):
-        #         # Serve the index.html for any path that doesn't match an API route
-        #         print(Path.cwd())
-        #         return FileResponse("frontend/index.html")
-
->>>>>>> d8581c1a
+import logging
+import asyncio
+import importlib.metadata
+from datetime import datetime
+from pathlib import Path
+import os
+
+from fastapi import (
+    FastAPI,
+    HTTPException,
+    Query,
+    WebSocket,
+)
+from fastapi.staticfiles import StaticFiles
+from fastapi.middleware.cors import CORSMiddleware
+from pydantic import ValidationError
+
+from . import app_pynm
+from .app_socket import WebSocketManager
+from .app_utils import is_hidden, get_quick_access
+import pandas as pd
+
+from py_neuromodulation import PYNM_DIR, NMSettings
+from py_neuromodulation.utils.types import FileInfo
+
+# TODO: maybe pull this list from the MNE package?
+ALLOWED_EXTENSIONS = [".npy", ".vhdr", ".fif", ".edf", ".bdf"]
+
+
+class PyNMBackend(FastAPI):
+    def __init__(
+        self,
+        pynm_state: app_pynm.PyNMState,
+        debug=False,
+        dev=True,
+        fastapi_kwargs: dict = {},
+    ) -> None:
+        super().__init__(debug=debug, **fastapi_kwargs)
+
+        self.debug = debug
+        self.dev = dev
+
+        # Use the FastAPI logger for the backend
+        self.logger = logging.getLogger("uvicorn.error")
+        self.logger.warning(PYNM_DIR)
+
+        # Configure CORS
+        self.add_middleware(
+            CORSMiddleware,
+            allow_origins=["http://localhost:54321"],
+            allow_credentials=True,
+            allow_methods=["*"],
+            allow_headers=["*"],
+        )
+
+        # Has to be before mounting static files
+        self.setup_routes()
+
+        # Serve static files
+        if not dev:
+            self.mount(
+                "/",
+                StaticFiles(directory=PYNM_DIR / "gui" / "frontend", html=True),
+                name="static",
+            )
+
+        self.pynm_state = pynm_state
+        self.websocket_manager = WebSocketManager()
+
+    def setup_routes(self):
+        @self.get("/api/health")
+        async def healthcheck():
+            return {"message": "API is working"}
+
+        ####################
+        ##### SETTINGS #####
+        ####################
+        @self.get("/api/settings")
+        async def get_settings(
+            reset: bool = Query(False, description="Reset settings to default"),
+        ):
+            if reset:
+                settings = NMSettings.get_default()
+            else:
+                settings = self.pynm_state.settings
+
+            return settings.serialize_with_metadata()
+
+        @self.post("/api/settings")
+        async def update_settings(data: dict, validate_only: bool = Query(False)):
+            try:
+                # First, validate with Pydantic
+                try:
+                    # TODO: check if this works properly or needs model_validate_strings
+                    validated_settings = NMSettings.model_validate(data)
+                except ValidationError as e:
+                    if not validate_only:
+                        # If validation failed but we wanted to upload, return error
+                        self.logger.error(f"Error validating settings: {e}")
+                        raise HTTPException(
+                            status_code=422,
+                            detail={
+                                "error": "Error validating settings",
+                                "details": str(e),
+                            },
+                        )
+                    # Else return list of errors
+                    return {
+                        "valid": False,
+                        "errors": [err for err in e.errors()],
+                        "details": str(e),
+                    }
+
+                # If validation succesful, return or update settings
+                if validate_only:
+                    return {
+                        "valid": True,
+                        "settings": validated_settings.serialize_with_metadata(),
+                    }
+
+                self.pynm_state.settings = validated_settings
+                self.logger.info("Settings successfully updated")
+
+                return {
+                    "valid": True,
+                    "settings": self.pynm_state.settings.serialize_with_metadata(),
+                }
+
+            # If something else than validation went wrong, return error
+            except Exception as e:
+                self.logger.error(f"Error validating/updating settings: {e}")
+                raise HTTPException(
+                    status_code=422,
+                    detail={"error": "Error uploading settings", "details": str(e)},
+                )
+
+        ########################
+        ##### PYNM CONTROL #####
+        ########################
+
+        @self.post("/api/stream-control")
+        async def handle_stream_control(data: dict):
+            action = data["action"]
+            if action == "start":
+                # TODO: create out_dir and experiment_name text filds in frontend
+                self.logger.info("websocket:")
+                self.logger.info(self.websocket_manager)
+                self.logger.info("Starting stream")
+
+                self.pynm_state.start_run_function(
+                    websocket_manager=self.websocket_manager,
+                )
+
+            if action == "stop":
+                self.logger.info("Stopping stream")
+                self.pynm_state.stream_handling_queue.put("stop")
+                self.pynm_state.stop_event_ws.set()
+
+            return {"message": f"Stream action '{action}' executed"}
+
+        ####################
+        ##### CHANNELS #####
+        ####################
+
+        @self.get("/api/channels")
+        async def get_channels():
+            channels = self.pynm_state.stream.channels
+            self.logger.info(f"Sending channels: {channels}")
+            if isinstance(channels, pd.DataFrame):
+                return {"channels": channels.to_dict(orient="records")}
+            else:
+                raise HTTPException(
+                    status_code=422,
+                    detail={"error": "Channels is not a DataFrame"},
+                )
+
+        @self.post("/api/channels")
+        async def update_channels(data: dict):
+            try:
+                new_channels = pd.DataFrame(data["channels"])
+                self.logger.info(f"Received channels:\n {new_channels}")
+                self.pynm_state.stream.channels = new_channels
+                return {
+                    "channels": self.pynm_state.stream.channels.to_dict(
+                        orient="records"
+                    )
+                }
+            except Exception as e:
+                raise HTTPException(
+                    status_code=422,
+                    detail={"error": "Error updating channels", "details": str(e)},
+                )
+
+        ###################
+        ### LSL STREAMS ###
+        ###################
+
+        @self.get("/api/LSL-streams")
+        async def get_lsl_streams():
+            from mne_lsl.lsl import resolve_streams
+
+            return {
+                "message": [
+                    {
+                        "dtype":  # MNE-LSL might return a class, so we get the name
+                        getattr(stream.dtype, "__name__", str(stream.dtype)),
+                        "name": stream.name,
+                        "n_channels": stream.n_channels,
+                        "sfreq": stream.sfreq,
+                        "source_id": stream.source_id,
+                        "stype": stream.stype,  # Stream type (e.g. EEG)
+                        "created_at": stream.created_at,
+                        "hostname": stream.hostname,
+                        "session_id": stream.session_id,
+                        "uid": stream.uid,
+                        "protocol_version": stream.protocol_version,
+                    }
+                    for stream in resolve_streams()
+                ]
+            }
+
+        @self.post("/api/setup-LSL-stream")
+        async def setup_lsl_stream(data: dict):
+            try:
+                stream_name = data["stream_name"]
+                self.logger.info(f"Attempting to setup LSL stream: '{stream_name}'")
+                self.pynm_state.setup_lsl_stream(
+                    lsl_stream_name=stream_name,
+                    sampling_rate_features=data["sampling_rate_features"],
+                    line_noise=data["line_noise"],
+                )
+                return {"message": f"LSL stream '{stream_name}' setup successfully"}
+            except Exception as e:
+                return {
+                    "message": "LSL stream could not be setup",
+                    "error": str(e),
+                }
+
+        @self.post("/api/setup-Offline-stream")
+        async def setup_offline_stream(data: dict):
+            self.logger.info("Data received to setup offline stream:")
+            self.logger.info(data)
+            try:
+                self.pynm_state.setup_offline_stream(
+                    file_path=data["file_path"],
+                    line_noise=float(data["line_noise"]),
+                    sampling_rate_features=float(data["sampling_rate_features"]),
+                )
+                return {"message": "Offline stream setup successfully"}
+            except ValueError:
+                return {"message": "Offline stream could not be setup"}
+
+        @self.post("/api/set-stream-params")
+        async def set_stream_params(data: dict):
+            try:
+                self.pynm_state.stream.settings.sampling_rate_features_hz = float(
+                    data["sampling_rate_features"]
+                )
+                self.pynm_state.stream.line_noise = float(data["line_noise"])
+                self.pynm_state.stream.sfreq = float(data["sampling_rate"])
+                self.pynm_state.experiment_name = data["experiment_name"]
+                self.pynm_state.out_dir = data["out_dir"]
+                self.pynm_state.decoding_model_path = data["decoding_path"]
+
+                return {"message": "Stream parameters updated successfully"}
+            except ValueError:
+                return {"message": "Stream parameters could not be updated"}
+
+        #######################
+        ### PYNM ABOUT INFO ###
+        #######################
+
+        @self.get("/api/app-info")
+        # TODO: fix this function
+        async def get_app_info():
+            metadata = importlib.metadata.metadata("py_neuromodulation")
+            url_list = metadata.get_all("Project-URL")
+            urls = (
+                {url.split(",")[0]: url.split(",")[1] for url in url_list}
+                if url_list
+                else {}
+            )
+
+            classifier_list = metadata.get_all("Classifier")
+            classifiers = (
+                {
+                    item[: item.find("::") - 1]: item[item.find("::") + 3 :]
+                    for item in classifier_list
+                }
+                if classifier_list
+                else {}
+            )
+            if "License" in classifiers:
+                classifiers["License"] = classifiers["License"].split("::")[1]
+
+            return {
+                "version": metadata.get("Version", ""),
+                "website": urls.get("Homepage", ""),
+                "authors": [metadata.get("Author-email", "")],
+                "maintainers": [metadata.get("Maintainer", "")],
+                "repository": urls.get("Repository", ""),
+                "documentation": urls.get("Documentation", ""),
+                "license": classifiers["License"],
+                # "launchMode": "debug" if app.debug else "release",
+            }
+
+        ##############################
+        ### FILE BROWSER ENDPOINTS ###
+        ##############################
+        # Get home directory for the current user
+        @self.get("/api/home_directory")
+        async def home_directory():
+            try:
+                home_dir = str(Path.home())
+                return {"home_directory": home_dir}
+            except Exception as e:
+                raise HTTPException(status_code=500, detail=str(e))
+
+        # Get list of available drives in Windows systems
+        @self.get("/api/drives")
+        async def list_drives():
+            if os.name == "nt":
+                import string
+
+                drives = []
+                for letter in string.ascii_uppercase:
+                    if Path(f"{letter}:").exists():
+                        drives.append(f"{letter}:")
+
+                return {"drives": drives}
+            else:
+                return {"drives": ["/"]}  # Unix-like systems have a single root
+
+        # Get list of files and directories in a directory
+        @self.get("/api/files")
+        async def list_files(
+            path: str = Query(default="", description="Directory path to list"),
+            allowed_extensions: str = Query(
+                default=",".join(ALLOWED_EXTENSIONS),
+                description="Comma-separated list of allowed file extensions",
+            ),
+            show_hidden: bool = Query(
+                default=False,
+                description="Whether to show hidden files and directories",
+            ),
+        ) -> list[FileInfo]:
+            try:
+                if not path:
+                    path = str(Path.home())
+
+                if not Path(path).is_dir():
+                    raise FileNotFoundError("The specified path is not a directory")
+
+                allowed_ext = allowed_extensions.split(",")
+
+                files = []
+                for entry in Path(path).iterdir():
+                    # Skip hidden files/directories if show_hidden is False
+                    if not show_hidden and is_hidden(entry):
+                        continue
+
+                    if entry.is_file() and not any(
+                        entry.name.lower().endswith(ext.lower()) for ext in allowed_ext
+                    ):
+                        continue
+
+                    stats = entry.stat()
+                    files.append(
+                        FileInfo(
+                            name=entry.name,
+                            path=str(entry),
+                            dir=str(entry.parent),
+                            is_directory=entry.is_dir(),
+                            size=stats.st_size if not entry.is_dir() else 0,
+                            created_at=datetime.fromtimestamp(stats.st_birthtime),
+                            modified_at=datetime.fromtimestamp(stats.st_mtime),
+                        )
+                    )
+                return files
+            except FileNotFoundError:
+                raise HTTPException(status_code=404, detail="Directory not found")
+            except PermissionError:
+                raise HTTPException(status_code=403, detail="Permission denied")
+            except Exception as e:
+                raise HTTPException(status_code=500, detail=str(e))
+
+        @self.get("/api/quick-access")
+        def quick_access():
+            return get_quick_access()
+
+        ###########################
+        ### WEBSOCKET ENDPOINTS ###
+        ###########################
+        @self.websocket("/ws")
+        async def websocket_endpoint(websocket: WebSocket):
+            await self.websocket_manager.connect(websocket)
+            while True:
+                try:
+                    await websocket.receive_text()
+                except Exception:
+                    break