import logging
import numpy as np
from multiprocessing import Process, Queue

from py_neuromodulation.stream import Stream, NMSettings
from py_neuromodulation.utils import set_channels
from py_neuromodulation.utils.io import read_mne_data


class PyNMState:
    def __init__(
        self,
        default_init: bool = True,
    ) -> None:
        self.logger = logging.getLogger("uvicorn.error")

        self.lsl_stream_name = None

        if default_init:
            self.stream: Stream = Stream(sfreq=1500, data=np.random.random([1, 1]))
            # TODO: we currently can pass the sampling_rate_features to both the stream and the settings?
            self.settings: NMSettings = NMSettings(sampling_rate_features=17)
<<<<<<< HEAD

    async def start_run_function(
        self,
        out_dir: str = "",
        experiment_name: str = "sub",
        websocket_manager_features=None,
=======
            
    async def start_run_function(
        self, out_dir: str = "", experiment_name: str = "sub", websocket_manager_features=None
>>>>>>> 50e35279
    ) -> None:
        # TODO: we should add a way to pass the output path and the foldername
        # Initialize the stream with as process with a queue that is passed to the stream
        # The stream will then put the results in the queue
        # there should be another websocket in which the results are sent to the frontend

        stream_handling_queue = Queue()

        self.logger.info("setup stream Process")

        # self.run_process = Process(
        #     target=self.stream.run,
        #     kwargs={
        #         "out_dir": out_dir,
        #         "experiment_name": experiment_name,
        #         "feature_queue": feature_queue,
        #         "stream_handling_queue": stream_handling_queue,
        #         "is_stream_lsl": self.lsl_stream_name is not None,
        #         "stream_lsl_name": self.lsl_stream_name
        #         if self.lsl_stream_name is not None
        #         else "",
        #     },
        # )

        await self.stream.run(
            out_dir=out_dir,
            experiment_name=experiment_name,
            stream_handling_queue=stream_handling_queue,
            is_stream_lsl=self.lsl_stream_name is not None,
            stream_lsl_name=self.lsl_stream_name
            if self.lsl_stream_name is not None
            else "",
            websocket_featues=websocket_manager_features,
        )
<<<<<<< HEAD
        # self.logger.info("initialized run process")

        # self.run_process.start()

        # import time
        # time.sleep(2)
        # self.logger.info(f"Stream running: {self.stream.is_running}")
=======
        #self.logger.info("initialized run process")

        # self.run_process.start()

        #import time
        #time.sleep(2)
        #self.logger.info(f"Stream running: {self.stream.is_running}")
>>>>>>> 50e35279

    def setup_lsl_stream(
        self,
        lsl_stream_name: str | None = None,
        line_noise: float | None = None,
        sampling_rate_features: float | None = None,
    ):
        from mne_lsl.lsl import resolve_streams

        self.logger.info("resolving streams")
        lsl_streams = resolve_streams()

        for stream in lsl_streams:
            if stream.name == lsl_stream_name:
                self.logger.info(f"found stream {lsl_stream_name}")
                # setup this stream
                self.lsl_stream_name = lsl_stream_name

                ch_names = stream.get_channel_names()
                if ch_names is None:
                    ch_names = ["ch" + str(i) for i in range(stream.n_channels)]
                self.logger.info(f"channel names: {ch_names}")

                ch_types = stream.get_channel_types()
                if ch_types is None:
                    ch_types = ["eeg" for i in range(stream.n_channels)]

                self.logger.info(f"channel types: {ch_types}")

                info_ = stream.get_channel_info()
                self.logger.info(f"channel info: {info_}")

                channels = set_channels(
                    ch_names=ch_names,
                    ch_types=ch_types,
                    used_types=["eeg", "ecog", "dbs", "seeg"],
                )
                self.logger.info(channels)
                sfreq = stream.sfreq

                self.stream: Stream = Stream(
                    sfreq=sfreq,
                    line_noise=line_noise,
                    channels=channels,
                    sampling_rate_features_hz=sampling_rate_features,
                )
                self.logger.info("stream setup")
                self.settings: NMSettings = NMSettings(sampling_rate_features=sfreq)
                self.logger.info("settings setup")
                break

        if channels.shape[0] == 0:
            self.logger.error(f"Stream {lsl_stream_name} not found")
            raise ValueError(f"Stream {lsl_stream_name} not found")

    def setup_offline_stream(
        self,
        file_path: str,
        line_noise: float | None = None,
        sampling_rate_features: float | None = None,
    ):
        data, sfreq, ch_names, ch_types, bads = read_mne_data(file_path)

        channels = set_channels(
            ch_names=ch_names,
            ch_types=ch_types,
            bads=bads,
            reference=None,
            used_types=["eeg", "ecog", "dbs", "seeg"],
        )

        self.settings: NMSettings = NMSettings(
            sampling_rate_features=sampling_rate_features
        )

        self.settings.preprocessing = []

        self.stream: Stream = Stream(
            settings=self.settings,
            sfreq=sfreq,
            data=data,
            channels=channels,
            line_noise=line_noise,
            sampling_rate_features_hz=sampling_rate_features,
<<<<<<< HEAD
        )

=======
        )
>>>>>>> 50e35279
<|MERGE_RESOLUTION|>--- conflicted
+++ resolved
@@ -1,175 +1,157 @@
-import logging
-import numpy as np
-from multiprocessing import Process, Queue
-
-from py_neuromodulation.stream import Stream, NMSettings
-from py_neuromodulation.utils import set_channels
-from py_neuromodulation.utils.io import read_mne_data
-
-
-class PyNMState:
-    def __init__(
-        self,
-        default_init: bool = True,
-    ) -> None:
-        self.logger = logging.getLogger("uvicorn.error")
-
-        self.lsl_stream_name = None
-
-        if default_init:
-            self.stream: Stream = Stream(sfreq=1500, data=np.random.random([1, 1]))
-            # TODO: we currently can pass the sampling_rate_features to both the stream and the settings?
-            self.settings: NMSettings = NMSettings(sampling_rate_features=17)
-<<<<<<< HEAD
-
-    async def start_run_function(
-        self,
-        out_dir: str = "",
-        experiment_name: str = "sub",
-        websocket_manager_features=None,
-=======
-            
-    async def start_run_function(
-        self, out_dir: str = "", experiment_name: str = "sub", websocket_manager_features=None
->>>>>>> 50e35279
-    ) -> None:
-        # TODO: we should add a way to pass the output path and the foldername
-        # Initialize the stream with as process with a queue that is passed to the stream
-        # The stream will then put the results in the queue
-        # there should be another websocket in which the results are sent to the frontend
-
-        stream_handling_queue = Queue()
-
-        self.logger.info("setup stream Process")
-
-        # self.run_process = Process(
-        #     target=self.stream.run,
-        #     kwargs={
-        #         "out_dir": out_dir,
-        #         "experiment_name": experiment_name,
-        #         "feature_queue": feature_queue,
-        #         "stream_handling_queue": stream_handling_queue,
-        #         "is_stream_lsl": self.lsl_stream_name is not None,
-        #         "stream_lsl_name": self.lsl_stream_name
-        #         if self.lsl_stream_name is not None
-        #         else "",
-        #     },
-        # )
-
-        await self.stream.run(
-            out_dir=out_dir,
-            experiment_name=experiment_name,
-            stream_handling_queue=stream_handling_queue,
-            is_stream_lsl=self.lsl_stream_name is not None,
-            stream_lsl_name=self.lsl_stream_name
-            if self.lsl_stream_name is not None
-            else "",
-            websocket_featues=websocket_manager_features,
-        )
-<<<<<<< HEAD
-        # self.logger.info("initialized run process")
-
-        # self.run_process.start()
-
-        # import time
-        # time.sleep(2)
-        # self.logger.info(f"Stream running: {self.stream.is_running}")
-=======
-        #self.logger.info("initialized run process")
-
-        # self.run_process.start()
-
-        #import time
-        #time.sleep(2)
-        #self.logger.info(f"Stream running: {self.stream.is_running}")
->>>>>>> 50e35279
-
-    def setup_lsl_stream(
-        self,
-        lsl_stream_name: str | None = None,
-        line_noise: float | None = None,
-        sampling_rate_features: float | None = None,
-    ):
-        from mne_lsl.lsl import resolve_streams
-
-        self.logger.info("resolving streams")
-        lsl_streams = resolve_streams()
-
-        for stream in lsl_streams:
-            if stream.name == lsl_stream_name:
-                self.logger.info(f"found stream {lsl_stream_name}")
-                # setup this stream
-                self.lsl_stream_name = lsl_stream_name
-
-                ch_names = stream.get_channel_names()
-                if ch_names is None:
-                    ch_names = ["ch" + str(i) for i in range(stream.n_channels)]
-                self.logger.info(f"channel names: {ch_names}")
-
-                ch_types = stream.get_channel_types()
-                if ch_types is None:
-                    ch_types = ["eeg" for i in range(stream.n_channels)]
-
-                self.logger.info(f"channel types: {ch_types}")
-
-                info_ = stream.get_channel_info()
-                self.logger.info(f"channel info: {info_}")
-
-                channels = set_channels(
-                    ch_names=ch_names,
-                    ch_types=ch_types,
-                    used_types=["eeg", "ecog", "dbs", "seeg"],
-                )
-                self.logger.info(channels)
-                sfreq = stream.sfreq
-
-                self.stream: Stream = Stream(
-                    sfreq=sfreq,
-                    line_noise=line_noise,
-                    channels=channels,
-                    sampling_rate_features_hz=sampling_rate_features,
-                )
-                self.logger.info("stream setup")
-                self.settings: NMSettings = NMSettings(sampling_rate_features=sfreq)
-                self.logger.info("settings setup")
-                break
-
-        if channels.shape[0] == 0:
-            self.logger.error(f"Stream {lsl_stream_name} not found")
-            raise ValueError(f"Stream {lsl_stream_name} not found")
-
-    def setup_offline_stream(
-        self,
-        file_path: str,
-        line_noise: float | None = None,
-        sampling_rate_features: float | None = None,
-    ):
-        data, sfreq, ch_names, ch_types, bads = read_mne_data(file_path)
-
-        channels = set_channels(
-            ch_names=ch_names,
-            ch_types=ch_types,
-            bads=bads,
-            reference=None,
-            used_types=["eeg", "ecog", "dbs", "seeg"],
-        )
-
-        self.settings: NMSettings = NMSettings(
-            sampling_rate_features=sampling_rate_features
-        )
-
-        self.settings.preprocessing = []
-
-        self.stream: Stream = Stream(
-            settings=self.settings,
-            sfreq=sfreq,
-            data=data,
-            channels=channels,
-            line_noise=line_noise,
-            sampling_rate_features_hz=sampling_rate_features,
-<<<<<<< HEAD
-        )
-
-=======
-        )
->>>>>>> 50e35279
+import logging
+import numpy as np
+from multiprocessing import Process, Queue
+
+from py_neuromodulation.stream import Stream, NMSettings
+from py_neuromodulation.utils import set_channels
+from py_neuromodulation.utils.io import read_mne_data
+
+
+class PyNMState:
+    def __init__(
+        self,
+        default_init: bool = True,
+    ) -> None:
+        self.logger = logging.getLogger("uvicorn.error")
+
+        self.lsl_stream_name = None
+
+        if default_init:
+            self.stream: Stream = Stream(sfreq=1500, data=np.random.random([1, 1]))
+            # TODO: we currently can pass the sampling_rate_features to both the stream and the settings?
+            self.settings: NMSettings = NMSettings(sampling_rate_features=17)
+
+    async def start_run_function(
+        self,
+        out_dir: str = "",
+        experiment_name: str = "sub",
+        websocket_manager_features=None,
+    ) -> None:
+        # TODO: we should add a way to pass the output path and the foldername
+        # Initialize the stream with as process with a queue that is passed to the stream
+        # The stream will then put the results in the queue
+        # there should be another websocket in which the results are sent to the frontend
+
+        stream_handling_queue = Queue()
+
+        self.logger.info("setup stream Process")
+
+        # self.run_process = Process(
+        #     target=self.stream.run,
+        #     kwargs={
+        #         "out_dir": out_dir,
+        #         "experiment_name": experiment_name,
+        #         "feature_queue": feature_queue,
+        #         "stream_handling_queue": stream_handling_queue,
+        #         "is_stream_lsl": self.lsl_stream_name is not None,
+        #         "stream_lsl_name": self.lsl_stream_name
+        #         if self.lsl_stream_name is not None
+        #         else "",
+        #     },
+        # )
+
+        await self.stream.run(
+            out_dir=out_dir,
+            experiment_name=experiment_name,
+            stream_handling_queue=stream_handling_queue,
+            is_stream_lsl=self.lsl_stream_name is not None,
+            stream_lsl_name=self.lsl_stream_name
+            if self.lsl_stream_name is not None
+            else "",
+            websocket_featues=websocket_manager_features,
+        )
+
+        # self.logger.info("initialized run process")
+
+        # self.run_process.start()
+
+        # import time
+        # time.sleep(2)
+        # self.logger.info(f"Stream running: {self.stream.is_running}")
+
+
+    def setup_lsl_stream(
+        self,
+        lsl_stream_name: str | None = None,
+        line_noise: float | None = None,
+        sampling_rate_features: float | None = None,
+    ):
+        from mne_lsl.lsl import resolve_streams
+
+        self.logger.info("resolving streams")
+        lsl_streams = resolve_streams()
+
+        for stream in lsl_streams:
+            if stream.name == lsl_stream_name:
+                self.logger.info(f"found stream {lsl_stream_name}")
+                # setup this stream
+                self.lsl_stream_name = lsl_stream_name
+
+                ch_names = stream.get_channel_names()
+                if ch_names is None:
+                    ch_names = ["ch" + str(i) for i in range(stream.n_channels)]
+                self.logger.info(f"channel names: {ch_names}")
+
+                ch_types = stream.get_channel_types()
+                if ch_types is None:
+                    ch_types = ["eeg" for i in range(stream.n_channels)]
+
+                self.logger.info(f"channel types: {ch_types}")
+
+                info_ = stream.get_channel_info()
+                self.logger.info(f"channel info: {info_}")
+
+                channels = set_channels(
+                    ch_names=ch_names,
+                    ch_types=ch_types,
+                    used_types=["eeg", "ecog", "dbs", "seeg"],
+                )
+                self.logger.info(channels)
+                sfreq = stream.sfreq
+
+                self.stream: Stream = Stream(
+                    sfreq=sfreq,
+                    line_noise=line_noise,
+                    channels=channels,
+                    sampling_rate_features_hz=sampling_rate_features,
+                )
+                self.logger.info("stream setup")
+                self.settings: NMSettings = NMSettings(sampling_rate_features=sfreq)
+                self.logger.info("settings setup")
+                break
+
+        if channels.shape[0] == 0:
+            self.logger.error(f"Stream {lsl_stream_name} not found")
+            raise ValueError(f"Stream {lsl_stream_name} not found")
+
+    def setup_offline_stream(
+        self,
+        file_path: str,
+        line_noise: float | None = None,
+        sampling_rate_features: float | None = None,
+    ):
+        data, sfreq, ch_names, ch_types, bads = read_mne_data(file_path)
+
+        channels = set_channels(
+            ch_names=ch_names,
+            ch_types=ch_types,
+            bads=bads,
+            reference=None,
+            used_types=["eeg", "ecog", "dbs", "seeg"],
+        )
+
+        self.settings: NMSettings = NMSettings(
+            sampling_rate_features=sampling_rate_features
+        )
+
+        self.settings.preprocessing = []
+
+        self.stream: Stream = Stream(
+            settings=self.settings,
+            sfreq=sfreq,
+            data=data,
+            channels=channels,
+            line_noise=line_noise,
+            sampling_rate_features_hz=sampling_rate_features,
+        )
+