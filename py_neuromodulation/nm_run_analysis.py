"""This module contains the class to process a given batch of data."""

from time import time
<<<<<<< HEAD
from typing import Protocol, Type
=======
from typing import Protocol
>>>>>>> ba4c6328

import numpy as np
import pandas as pd

<<<<<<< HEAD
from py_neuromodulation import (
    nm_features,
    nm_filter,
    nm_IO,
    nm_normalization,
    nm_projection,
    nm_rereference,
    nm_resample,
    nm_filter_preprocessing,
    logger,
)
=======
from py_neuromodulation import nm_IO, logger
from py_neuromodulation.nm_types import _PathLike

from py_neuromodulation.nm_features import Features
>>>>>>> ba4c6328

from py_neuromodulation.nm_preprocessing import NMPreprocessors

from py_neuromodulation.nm_normalization import FeatureNormalizer
from py_neuromodulation.nm_projection import Projection


class Preprocessor(Protocol):
    def process(self, data: np.ndarray) -> np.ndarray: ...

    def test_settings(self, settings: dict): ...


_PREPROCESSING_CONSTRUCTORS = [
    "raw_resampling",
    "notch_filter",
    "re_referencing",
    "raw_normalization",
    "preprocessing_filter",
]


class DataProcessor:
    def __init__(
        self,
        sfreq: float,
        settings: dict | _PathLike,
        nm_channels: pd.DataFrame | _PathLike,
        coord_names: list | None = None,
        coord_list: list | None = None,
        line_noise: float | None = None,
        path_grids: _PathLike | None = None,
        verbose: bool = True,
    ) -> None:
        """Initialize run class.

        Parameters
        ----------
        features : features.py object
            Feature_df object (needs to be initialized beforehand)
        settings : dict
            dictionary of settings such as "seglengths" or "frequencyranges"
        reference : reference.py object
            Rereference object (needs to be initialized beforehand), by default None
        projection : projection.py object
            projection object (needs to be initialized beforehand), by default None
        resample : resample.py object
            Resample object (needs to be initialized beforehand), by default None
        notch_filter : nm_filter.NotchFilter,
            Notch Filter object, needs to be instantiated beforehand
        verbose : boolean
            if True, log signal processed and computation time
        """
        self.settings = self._load_settings(settings)
        self.nm_channels = self._load_nm_channels(nm_channels)

        self.sfreq_features: float = self.settings["sampling_rate_features_hz"]
        self._sfreq_raw_orig: float = sfreq
        self.sfreq_raw: float = sfreq // 1
        self.line_noise: float | None = line_noise
        self.path_grids: _PathLike | None = path_grids
        self.verbose: bool = verbose

        self.features_previous = None

        (self.ch_names_used, _, self.feature_idx, _) = self._get_ch_info()

        self.preprocessors = NMPreprocessors(
            settings=self.settings,
            nm_channels=self.nm_channels,
            sfreq=self.sfreq_raw,
            line_noise=self.line_noise,
        )

        if self.settings["postprocessing"]["feature_normalization"]:
            settings_str = "feature_normalization_settings"
            self.feature_normalizer = FeatureNormalizer(
                sampling_rate_features_hz=self.sfreq_features,
                **self.settings.get(settings_str, {}),
            )

        self.features = Features(
            settings=self.settings,
            ch_names=self.ch_names_used,
            sfreq=self.sfreq_raw,
        )

        if coord_list is not None and coord_names is not None:
            self.coords = self._set_coords(
                coord_names=coord_names, coord_list=coord_list
            )

        self.projection = self._get_projection(self.settings, self.nm_channels)

        self.cnt_samples = 0

    @staticmethod
    def _add_coordinates(coord_names: list[str], coord_list: list) -> dict:
        """Write cortical and subcortical coordinate information in joint dictionary

        Parameters
        ----------
        coord_names : list[str]
            list of coordinate names
        coord_list : list
            list of list of 3D coordinates

        Returns
        -------
        dict with (sub)cortex_left and (sub)cortex_right ch_names and positions
        """

        def is_left_coord(val: float, coord_region: str) -> bool:
            if coord_region.split("_")[1] == "left":
                return val < 0
            return val > 0

        coords: dict[str, dict[str, list | np.ndarray]] = {}

        for coord_region in [
            coord_loc + "_" + lat
            for coord_loc in ["cortex", "subcortex"]
            for lat in ["left", "right"]
        ]:
            coords[coord_region] = {}

            ch_type = "ECOG" if "cortex" == coord_region.split("_")[0] else "LFP"

            coords[coord_region]["ch_names"] = [
                coord_name
                for coord_name, ch in zip(coord_names, coord_list)
                if is_left_coord(ch[0], coord_region) and (ch_type in coord_name)
            ]

            # multiply by 1000 to get m instead of mm
            positions = []
            for coord, coord_name in zip(coord_list, coord_names):
                if is_left_coord(coord[0], coord_region) and (ch_type in coord_name):
                    positions.append(coord)
            coords[coord_region]["positions"] = (
                np.array(positions, dtype=np.float64) * 1000
            )

        return coords

    def _get_ch_info(
        self,
    ) -> tuple[list[str], list[str], list[int], np.ndarray]:
        """Get used feature and label info from nm_channels"""
        nm_channels = self.nm_channels
        ch_names_used = nm_channels[nm_channels["used"] == 1]["new_name"].tolist()
        ch_types_used = nm_channels[nm_channels["used"] == 1]["type"].tolist()

        # used channels for feature estimation
        feature_idx = np.where(nm_channels["used"] & ~nm_channels["target"])[0].tolist()

        # If multiple targets exist, select only the first
        label_idx = np.where(nm_channels["target"] == 1)[0]

        return ch_names_used, ch_types_used, feature_idx, label_idx

    @staticmethod
    def _get_grids(
        settings: dict,
        path_grids: _PathLike | None,
    ) -> tuple[pd.DataFrame | None, pd.DataFrame | None]:
        """Read settings specified grids

        Parameters
        ----------
        settings : dict
        path_grids : str

        Returns
        -------
        Tuple
            grid_cortex, grid_subcortex,
            might be None if not specified in settings
        """
        if settings["postprocessing"]["project_cortex"]:
            grid_cortex = nm_IO.read_grid(path_grids, "cortex")
        else:
            grid_cortex = None
        if settings["postprocessing"]["project_subcortex"]:
            grid_subcortex = nm_IO.read_grid(path_grids, "subcortex")
        else:
            grid_subcortex = None
        return grid_cortex, grid_subcortex

    def _get_projection(
        self, settings: dict, nm_channels: pd.DataFrame
    ) -> Projection | None:
        """Return projection of used coordinated and grids"""

        if not any(
            (
                settings["postprocessing"]["project_cortex"],
                settings["postprocessing"]["project_subcortex"],
            )
        ):
            return None

        grid_cortex, grid_subcortex = self._get_grids(self.settings, self.path_grids)
        projection = Projection(
            settings=settings,
            grid_cortex=grid_cortex,
            grid_subcortex=grid_subcortex,
            coords=self.coords,
            nm_channels=nm_channels,
            plot_projection=False,
        )
        return projection

    @staticmethod
    def _load_nm_channels(
        nm_channels: pd.DataFrame | _PathLike,
    ) -> pd.DataFrame:
        if not isinstance(nm_channels, pd.DataFrame):
            return nm_IO.load_nm_channels(nm_channels)
        return nm_channels

    @staticmethod
    def _load_settings(settings: dict | _PathLike) -> dict:
        if not isinstance(settings, dict):
            return nm_IO.read_settings(str(settings))
        return settings

    def _set_coords(
        self, coord_names: list[str] | None, coord_list: list | None
    ) -> dict:
        if not any(
            (
                self.settings["postprocessing"]["project_cortex"],
                self.settings["postprocessing"]["project_subcortex"],
            )
        ):
            return {}

        if any((coord_list is None, coord_names is None)):
            raise ValueError(
                "No coordinates could be loaded. Please provide coord_list and"
                f" coord_names. Got: {coord_list=}, {coord_names=}."
            )

        return self._add_coordinates(
            coord_names=coord_names,
            coord_list=coord_list,  # type: ignore # None case handled above
        )

    def process(self, data: np.ndarray) -> pd.Series:
        """Given a new data batch, calculate and return features.

        Parameters
        ----------
        data : np.ndarray
            Current batch of raw data

        Returns
        -------
        pandas Series
            Features calculated from current data
        """
        start_time = time()

        nan_channels = np.isnan(data).any(axis=1)

        data = np.nan_to_num(data)[self.feature_idx, :]

        data = self.preprocessors.process_data(data)

        # calculate features
        features_dict = self.features.estimate_features(data)

        # normalize features
        if self.settings["postprocessing"]["feature_normalization"]:
            normed_features = self.feature_normalizer.process(
                np.fromiter(features_dict.values(), dtype="float")
            )
            features_dict = {
                key: normed_features[idx]
                for idx, key in enumerate(features_dict.keys())
            }

        features_current = pd.Series(
            data=list(features_dict.values()),
            index=list(features_dict.keys()),
            dtype=np.float64,
        )

        # project features to grid
        if self.projection:
            features_current = self.projection.project_features(features_current)

        # check for all features, where the channel had a NaN, that the feature is also put to NaN
        if nan_channels.sum() > 0:
            for ch in list(np.array(self.ch_names_used)[nan_channels]):
                features_current.loc[features_current.index.str.contains(ch)] = np.nan

        if self.verbose:
            logger.info(
                "Last batch took: " + str(np.round(time() - start_time, 2)) + " seconds"
            )

        return features_current

    def save_sidecar(
        self,
        out_path_root: _PathLike,
        folder_name: str,
        additional_args: dict | None = None,
    ) -> None:
        """Save sidecar incuding fs, coords, sess_right to
        out_path_root and subfolder 'folder_name'.
        """
        sidecar: dict = {
            "original_fs": self._sfreq_raw_orig,
            "final_fs": self.sfreq_raw,
            "sfreq": self.sfreq_features,
        }
        if self.projection:
            sidecar["coords"] = self.projection.coords
            if self.settings["postprocessing"]["project_cortex"]:
                sidecar["grid_cortex"] = self.projection.grid_cortex
                sidecar["proj_matrix_cortex"] = self.projection.proj_matrix_cortex
            if self.settings["postprocessing"]["project_subcortex"]:
                sidecar["grid_subcortex"] = self.projection.grid_subcortex
                sidecar["proj_matrix_subcortex"] = self.projection.proj_matrix_subcortex
        if additional_args is not None:
            sidecar = sidecar | additional_args

        nm_IO.save_sidecar(sidecar, out_path_root, folder_name)

    def save_settings(self, out_path_root: _PathLike, folder_name: str) -> None:
        nm_IO.save_settings(self.settings, out_path_root, folder_name)

    def save_nm_channels(self, out_path_root: _PathLike, folder_name: str) -> None:
        nm_IO.save_nm_channels(self.nm_channels, out_path_root, folder_name)

    def save_features(
        self,
        out_path_root: _PathLike,
        folder_name: str,
        feature_arr: pd.DataFrame,
    ) -> None:
        nm_IO.save_features(feature_arr, out_path_root, folder_name)<|MERGE_RESOLUTION|>--- conflicted
+++ resolved
@@ -1,36 +1,15 @@
 """This module contains the class to process a given batch of data."""
 
 from time import time
-<<<<<<< HEAD
-from typing import Protocol, Type
-=======
 from typing import Protocol
->>>>>>> ba4c6328
 
 import numpy as np
 import pandas as pd
 
-<<<<<<< HEAD
-from py_neuromodulation import (
-    nm_features,
-    nm_filter,
-    nm_IO,
-    nm_normalization,
-    nm_projection,
-    nm_rereference,
-    nm_resample,
-    nm_filter_preprocessing,
-    logger,
-)
-=======
 from py_neuromodulation import nm_IO, logger
 from py_neuromodulation.nm_types import _PathLike
-
 from py_neuromodulation.nm_features import Features
->>>>>>> ba4c6328
-
 from py_neuromodulation.nm_preprocessing import NMPreprocessors
-
 from py_neuromodulation.nm_normalization import FeatureNormalizer
 from py_neuromodulation.nm_projection import Projection
 
