"""This module contains the class to process a given batch of data."""

from time import time
from typing import Protocol

import numpy as np
import pandas as pd

from py_neuromodulation import nm_IO, logger
from py_neuromodulation.nm_types import _PathLike

from py_neuromodulation.nm_features import Features

<<<<<<< HEAD
from py_neuromodulation.nm_preprocessing import NMPreprocessors

_PathLike = str | os.PathLike
=======
# Perhaps have all the followings in a Preprocessor dictionary like for Features
from py_neuromodulation.nm_filter_preprocessing import PreprocessingFilter
from py_neuromodulation.nm_filter import NotchFilter
from py_neuromodulation.nm_resample import Resampler
from py_neuromodulation.nm_rereference import ReReferencer
from py_neuromodulation.nm_normalization import RawNormalizer, FeatureNormalizer
from py_neuromodulation.nm_projection import Projection


class Preprocessor(Protocol):
    def process(self, data: np.ndarray) -> np.ndarray:
        pass
>>>>>>> 1d1968a7


_PREPROCESSING_CONSTRUCTORS = [
    "raw_resampling",
    "notch_filter",
    "re_referencing",
    "raw_normalization",
    "preprocessing_filter",
]


class DataProcessor:
    def __init__(
        self,
        sfreq: float,
        settings: dict | _PathLike,
        nm_channels: pd.DataFrame | _PathLike,
        coord_names: list | None = None,
        coord_list: list | None = None,
        line_noise: float | None = None,
        path_grids: _PathLike | None = None,
        verbose: bool = True,
    ) -> None:
        """Initialize run class.

        Parameters
        ----------
        features : features.py object
            Feature_df object (needs to be initialized beforehand)
        settings : dict
            dictionary of settings such as "seglengths" or "frequencyranges"
        reference : reference.py object
            Rereference object (needs to be initialized beforehand), by default None
        projection : projection.py object
            projection object (needs to be initialized beforehand), by default None
        resample : resample.py object
            Resample object (needs to be initialized beforehand), by default None
        notch_filter : nm_filter.NotchFilter,
            Notch Filter object, needs to be instantiated beforehand
        verbose : boolean
            if True, log signal processed and computation time
        """
        self.settings = self._load_settings(settings)
        self.nm_channels = self._load_nm_channels(nm_channels)

        self.sfreq_features: float = self.settings["sampling_rate_features_hz"]
        self._sfreq_raw_orig: float = sfreq
        self.sfreq_raw: float = sfreq // 1
        self.line_noise: float | None = line_noise
        self.path_grids: _PathLike | None = path_grids
        self.verbose: bool = verbose

        self.features_previous = None

        (self.ch_names_used, _, self.feature_idx, _) = self._get_ch_info()

<<<<<<< HEAD
        self.preprocessors = NMPreprocessors(
            settings=self.settings,
            nm_channels=self.nm_channels,
            sfreq=self.sfreq_raw,
            line_noise=self.line_noise
        )
        
=======
        self.preprocessors: list[Preprocessor] = []
        for preprocessing_method in self.settings["preprocessing"]:
            settings_str = f"{preprocessing_method}_settings"
            preprocessor: Preprocessor
            match preprocessing_method:
                case "raw_resampling":
                    # Preprocessors are supposed to call test_settings in the constructor
                    preprocessor = Resampler(
                        sfreq=self.sfreq_raw, **self.settings[settings_str]
                    )
                case "notch_filter":
                    preprocessor = NotchFilter(
                        sfreq=self.sfreq_raw,
                        line_noise=self.line_noise,
                        **self.settings.get(settings_str, {}),
                    )
                case "re_referencing":
                    preprocessor = ReReferencer(
                        sfreq=self.sfreq_raw,
                        nm_channels=self.nm_channels,
                    )
                case "raw_normalization":
                    preprocessor = RawNormalizer(
                        sfreq=self.sfreq_raw,
                        sampling_rate_features_hz=self.sfreq_features,
                        **self.settings.get(settings_str, {}),
                    )
                case "preprocessing_filter":
                    preprocessor = PreprocessingFilter(
                        settings=self.settings,
                        sfreq=self.sfreq_raw,
                    )
                case _:
                    raise ValueError(
                        "Invalid preprocessing method. Must be one of"
                        f" {_PREPROCESSING_CONSTRUCTORS}. Got"
                        f" {preprocessing_method}"
                    )

            self.preprocessors.append(preprocessor)

>>>>>>> 1d1968a7
        if self.settings["postprocessing"]["feature_normalization"]:
            settings_str = "feature_normalization_settings"
            self.feature_normalizer = FeatureNormalizer(
                sampling_rate_features_hz=self.sfreq_features,
                **self.settings.get(settings_str, {}),
            )

        self.features = Features(
            s=self.settings,
            ch_names=self.ch_names_used,
            sfreq=self.sfreq_raw,
        )

        if coord_list is not None and coord_names is not None:
            self.coords = self._set_coords(
                coord_names=coord_names, coord_list=coord_list
            )

        self.projection = self._get_projection(self.settings, self.nm_channels)

        self.cnt_samples = 0

    @staticmethod
    def _add_coordinates(coord_names: list[str], coord_list: list) -> dict:
        """Write cortical and subcortical coordinate information in joint dictionary

        Parameters
        ----------
        coord_names : list[str]
            list of coordinate names
        coord_list : list
            list of list of 3D coordinates

        Returns
        -------
        dict with (sub)cortex_left and (sub)cortex_right ch_names and positions
        """

        def is_left_coord(val: float, coord_region: str) -> bool:
            if coord_region.split("_")[1] == "left":
                return val < 0
            return val > 0

        coords: dict[str, dict[str, list | np.ndarray]] = {}

        for coord_region in [
            coord_loc + "_" + lat
            for coord_loc in ["cortex", "subcortex"]
            for lat in ["left", "right"]
        ]:
            coords[coord_region] = {}

            ch_type = "ECOG" if "cortex" == coord_region.split("_")[0] else "LFP"

            coords[coord_region]["ch_names"] = [
                coord_name
                for coord_name, ch in zip(coord_names, coord_list)
                if is_left_coord(ch[0], coord_region) and (ch_type in coord_name)
            ]

            # multiply by 1000 to get m instead of mm
            positions = []
            for coord, coord_name in zip(coord_list, coord_names):
                if is_left_coord(coord[0], coord_region) and (ch_type in coord_name):
                    positions.append(coord)
            coords[coord_region]["positions"] = (
                np.array(positions, dtype=np.float64) * 1000
            )

        return coords

    def _get_ch_info(
        self,
    ) -> tuple[list[str], list[str], list[int], np.ndarray]:
        """Get used feature and label info from nm_channels"""
        nm_channels = self.nm_channels
        ch_names_used = nm_channels[nm_channels["used"] == 1]["new_name"].tolist()
        ch_types_used = nm_channels[nm_channels["used"] == 1]["type"].tolist()

        # used channels for feature estimation
        feature_idx = np.where(nm_channels["used"] & ~nm_channels["target"])[0].tolist()

        # If multiple targets exist, select only the first
        label_idx = np.where(nm_channels["target"] == 1)[0]

        return ch_names_used, ch_types_used, feature_idx, label_idx

    @staticmethod
    def _get_grids(
        settings: dict,
        path_grids: _PathLike | None,
    ) -> tuple[pd.DataFrame | None, pd.DataFrame | None]:
        """Read settings specified grids

        Parameters
        ----------
        settings : dict
        path_grids : str

        Returns
        -------
        Tuple
            grid_cortex, grid_subcortex,
            might be None if not specified in settings
        """
        if settings["postprocessing"]["project_cortex"]:
            grid_cortex = nm_IO.read_grid(path_grids, "cortex")
        else:
            grid_cortex = None
        if settings["postprocessing"]["project_subcortex"]:
            grid_subcortex = nm_IO.read_grid(path_grids, "subcortex")
        else:
            grid_subcortex = None
        return grid_cortex, grid_subcortex

    def _get_projection(
        self, settings: dict, nm_channels: pd.DataFrame
    ) -> Projection | None:
        """Return projection of used coordinated and grids"""

        if not any(
            (
                settings["postprocessing"]["project_cortex"],
                settings["postprocessing"]["project_subcortex"],
            )
        ):
            return None

        grid_cortex, grid_subcortex = self._get_grids(self.settings, self.path_grids)
        projection = Projection(
            settings=settings,
            grid_cortex=grid_cortex,
            grid_subcortex=grid_subcortex,
            coords=self.coords,
            nm_channels=nm_channels,
            plot_projection=False,
        )
        return projection

    @staticmethod
    def _load_nm_channels(
        nm_channels: pd.DataFrame | _PathLike,
    ) -> pd.DataFrame:
        if not isinstance(nm_channels, pd.DataFrame):
            return nm_IO.load_nm_channels(nm_channels)
        return nm_channels

    @staticmethod
    def _load_settings(settings: dict | _PathLike) -> dict:
        if not isinstance(settings, dict):
            return nm_IO.read_settings(str(settings))
        return settings

    def _set_coords(
        self, coord_names: list[str] | None, coord_list: list | None
    ) -> dict:
        if not any(
            (
                self.settings["postprocessing"]["project_cortex"],
                self.settings["postprocessing"]["project_subcortex"],
            )
        ):
            return {}

        if any((coord_list is None, coord_names is None)):
            raise ValueError(
                "No coordinates could be loaded. Please provide coord_list and"
                f" coord_names. Got: {coord_list=}, {coord_names=}."
            )

        return self._add_coordinates(
            coord_names=coord_names,
            coord_list=coord_list,  # type: ignore # None case handled above
        )

    def process(self, data: np.ndarray) -> pd.Series:
        """Given a new data batch, calculate and return features.

        Parameters
        ----------
        data : np.ndarray
            Current batch of raw data

        Returns
        -------
        pandas Series
            Features calculated from current data
        """
        start_time = time()

        nan_channels = np.isnan(data).any(axis=1)

        data = np.nan_to_num(data)[self.feature_idx, :]

        data = self.preprocessors.process_data(data)
        
        # calculate features
        features_dict = self.features.estimate_features(data)

        # normalize features
        if self.settings["postprocessing"]["feature_normalization"]:
            normed_features = self.feature_normalizer.process(
                np.fromiter(features_dict.values(), dtype="float")
            )
            features_dict = {
                key: normed_features[idx]
                for idx, key in enumerate(features_dict.keys())
            }

        features_current = pd.Series(
            data=list(features_dict.values()),
            index=list(features_dict.keys()),
            dtype=np.float64,
        )

        # project features to grid
        if self.projection:
            features_current = self.projection.project_features(features_current)

        # check for all features, where the channel had a NaN, that the feature is also put to NaN
        if nan_channels.sum() > 0:
            for ch in list(np.array(self.ch_names_used)[nan_channels]):
                features_current.loc[features_current.index.str.contains(ch)] = np.nan

        if self.verbose:
            logger.info(
                "Last batch took: " + str(np.round(time() - start_time, 2)) + " seconds"
            )

        return features_current

    def save_sidecar(
        self,
        out_path_root: _PathLike,
        folder_name: str,
        additional_args: dict | None = None,
    ) -> None:
        """Save sidecar incuding fs, coords, sess_right to
        out_path_root and subfolder 'folder_name'.
        """
        sidecar: dict = {
            "original_fs": self._sfreq_raw_orig,
            "final_fs": self.sfreq_raw,
            "sfreq": self.sfreq_features,
        }
        if self.projection:
            sidecar["coords"] = self.projection.coords
            if self.settings["postprocessing"]["project_cortex"]:
                sidecar["grid_cortex"] = self.projection.grid_cortex
                sidecar["proj_matrix_cortex"] = self.projection.proj_matrix_cortex
            if self.settings["postprocessing"]["project_subcortex"]:
                sidecar["grid_subcortex"] = self.projection.grid_subcortex
                sidecar["proj_matrix_subcortex"] = self.projection.proj_matrix_subcortex
        if additional_args is not None:
            sidecar = sidecar | additional_args

        nm_IO.save_sidecar(sidecar, out_path_root, folder_name)

    def save_settings(self, out_path_root: _PathLike, folder_name: str) -> None:
        nm_IO.save_settings(self.settings, out_path_root, folder_name)

    def save_nm_channels(self, out_path_root: _PathLike, folder_name: str) -> None:
        nm_IO.save_nm_channels(self.nm_channels, out_path_root, folder_name)

    def save_features(
        self,
        out_path_root: _PathLike,
        folder_name: str,
        feature_arr: pd.DataFrame,
    ) -> None:
        nm_IO.save_features(feature_arr, out_path_root, folder_name)<|MERGE_RESOLUTION|>--- conflicted
+++ resolved
@@ -11,24 +11,16 @@
 
 from py_neuromodulation.nm_features import Features
 
-<<<<<<< HEAD
 from py_neuromodulation.nm_preprocessing import NMPreprocessors
 
-_PathLike = str | os.PathLike
-=======
-# Perhaps have all the followings in a Preprocessor dictionary like for Features
-from py_neuromodulation.nm_filter_preprocessing import PreprocessingFilter
-from py_neuromodulation.nm_filter import NotchFilter
-from py_neuromodulation.nm_resample import Resampler
-from py_neuromodulation.nm_rereference import ReReferencer
-from py_neuromodulation.nm_normalization import RawNormalizer, FeatureNormalizer
+from py_neuromodulation.nm_normalization import FeatureNormalizer
 from py_neuromodulation.nm_projection import Projection
 
 
 class Preprocessor(Protocol):
-    def process(self, data: np.ndarray) -> np.ndarray:
-        pass
->>>>>>> 1d1968a7
+    def process(self, data: np.ndarray) -> np.ndarray: ...
+
+    def test_settings(self, settings: dict): ...
 
 
 _PREPROCESSING_CONSTRUCTORS = [
@@ -85,7 +77,6 @@
 
         (self.ch_names_used, _, self.feature_idx, _) = self._get_ch_info()
 
-<<<<<<< HEAD
         self.preprocessors = NMPreprocessors(
             settings=self.settings,
             nm_channels=self.nm_channels,
@@ -93,49 +84,6 @@
             line_noise=self.line_noise
         )
         
-=======
-        self.preprocessors: list[Preprocessor] = []
-        for preprocessing_method in self.settings["preprocessing"]:
-            settings_str = f"{preprocessing_method}_settings"
-            preprocessor: Preprocessor
-            match preprocessing_method:
-                case "raw_resampling":
-                    # Preprocessors are supposed to call test_settings in the constructor
-                    preprocessor = Resampler(
-                        sfreq=self.sfreq_raw, **self.settings[settings_str]
-                    )
-                case "notch_filter":
-                    preprocessor = NotchFilter(
-                        sfreq=self.sfreq_raw,
-                        line_noise=self.line_noise,
-                        **self.settings.get(settings_str, {}),
-                    )
-                case "re_referencing":
-                    preprocessor = ReReferencer(
-                        sfreq=self.sfreq_raw,
-                        nm_channels=self.nm_channels,
-                    )
-                case "raw_normalization":
-                    preprocessor = RawNormalizer(
-                        sfreq=self.sfreq_raw,
-                        sampling_rate_features_hz=self.sfreq_features,
-                        **self.settings.get(settings_str, {}),
-                    )
-                case "preprocessing_filter":
-                    preprocessor = PreprocessingFilter(
-                        settings=self.settings,
-                        sfreq=self.sfreq_raw,
-                    )
-                case _:
-                    raise ValueError(
-                        "Invalid preprocessing method. Must be one of"
-                        f" {_PREPROCESSING_CONSTRUCTORS}. Got"
-                        f" {preprocessing_method}"
-                    )
-
-            self.preprocessors.append(preprocessor)
-
->>>>>>> 1d1968a7
         if self.settings["postprocessing"]["feature_normalization"]:
             settings_str = "feature_normalization_settings"
             self.feature_normalizer = FeatureNormalizer(
