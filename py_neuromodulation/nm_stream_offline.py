"""Module for offline data streams."""
import math
import os
from platform import system as get_os_name

import multiprocessing as  mp
from itertools import count
from joblib import Parallel, delayed

import numpy as np
import pandas as pd

import mne

from py_neuromodulation import (
    nm_generator,
    nm_IO,
    nm_stream_abc,
    nm_define_nmchannels,
)

_PathLike = str | os.PathLike


class _OfflineStream(nm_stream_abc.PNStream):
    """Offline stream base class.
    This class can be inhereted for different types of offline streams, e.g. epoch-based or continuous.

    Parameters
    ----------
    nm_stream_abc : nm_stream_abc.PNStream
    """

    def _add_target(
        self, feature_series: pd.Series, data: np.ndarray
    ) -> pd.Series:
        """Add target channels to feature series.

        Parameters
        ----------
        feature_series : pd.Series
        data : np.ndarray
            Raw data with shape (n_channels, n_samples). Channels not for feature computation are also included

        Returns
        -------
        pd.Series
            feature series with target channels added
        """

        if self.nm_channels["target"].sum() > 0:
            if not self.target_idx_initialized:
                self.target_indexes = self.nm_channels[
                    self.nm_channels["target"] == 1
                ].index
                self.target_names = self.nm_channels.loc[
                    self.target_indexes, "name"
                ].to_list()
                self.target_idx_initialized = True

            for target_idx, target_name in zip(
                self.target_indexes, self.target_names
            ):
                feature_series[target_name] = data[target_idx, -1]
        return feature_series

    def _add_timestamp(
        self, feature_series: pd.Series, cnt_samples: int
    ) -> pd.Series:
        """Add time stamp in ms.

        Due to normalization run_analysis needs to keep track of the counted
        samples. These are accessed here for time conversion.
        """
        timestamp = cnt_samples * 1000 / self.sfreq
        feature_series["time"] = cnt_samples * 1000 / self.sfreq

        if self.verbose:
            print(
                str(np.round(feature_series["time"] / 1000, 2))
                + " seconds of data processed"
            )

        return feature_series

    def _handle_data(self, data: np.ndarray | pd.DataFrame) -> np.ndarray:
        names_expected = self.nm_channels["name"].to_list()

        if isinstance(data, np.ndarray):
            if not len(names_expected) == data.shape[0]:
                raise ValueError(
                    "If data is passed as an array, the first dimension must"
                    " match the number of channel names in `nm_channels`. Got:"
                    f" Data columns: {data.shape[0]}, nm_channels.name:"
                    f" {len(names_expected)}."
                )
            return data
        names_data = data.columns.to_list()
        if not (
            len(names_expected) == len(names_data)
            and sorted(names_expected) == sorted(names_data)
        ):
            raise ValueError(
                "If data is passed as a DataFrame, the"
                "columns must match the channel names in `nm_channels`. Got:"
                f"Data columns: {names_data}, nm_channels.name: {names_data}."
            )
        return data.to_numpy()

    def _process_batch(self, data_batch, cnt_samples):
        feature_series = self.run_analysis.process(
            data_batch.astype(np.float64)
        )
        feature_series = self._add_timestamp(feature_series, cnt_samples)
        return feature_series
        
    def _run_offline(
        self,
        data: np.ndarray,
        out_path_root: _PathLike | None = None,
        folder_name: str = "sub",
        parallel: bool = True,
        num_threads = None
    ) -> pd.DataFrame:
        generator = nm_generator.raw_data_generator(
            data=data,
            settings=self.settings,
            sfreq=self.sfreq,
        )

        sample_add = self.sfreq / self.run_analysis.sfreq_features

        offset_time = self.settings["segment_length_features_ms"]
        # offset_start = np.ceil(offset_time / 1000 * self.sfreq).astype(int)
        offset_start = offset_time / 1000 * self.sfreq

<<<<<<< HEAD
        match parallel:
            case True:
                match get_os_name():
                    case 'Linux': # Use standard multiprocessing module
                        try: mp.set_start_method('fork') # 'spawn' and 'forkserver' do not work
                        except RuntimeError: pass # mp.set_start_method() will crash the program if called more than once
                        pool = mp.Pool(processes=num_threads) # faster than concurrent.futures.ProcessPoolExecutor()     
                        feature_df = pd.DataFrame(pool.starmap(self._process_batch, zip(generator, count(offset_start, sample_add))))
                        pool.close() 
                        pool.join()
                    case 'Windows' | 'Darwin': # Use Joblib
                        if num_threads is None: num_threads = -1 # use all cores
                        feature_df = pd.DataFrame(Parallel(n_jobs=num_threads, prefer='processes')(
                            delayed(self._process_batch)(batch, n) for batch, n in zip(generator, count(offset_start, sample_add))))
            case False:
                # If no parallelization required, is faster to not use a process pool at all
                feature_df = pd.DataFrame(map(self._process_batch, generator, count(offset_start, sample_add)))
        
        # I don't know what this does :(
        # if self.model is not None:
        #     prediction = self.model.predict(features[-1])

        feature_df = self._add_labels(features=feature_df, data=data)
=======
        cnt_samples = offset_start

        while True:
            data_batch = next(generator, None)
            if data_batch is None:
                break
            feature_series = self.run_analysis.process(
                data_batch.astype(np.float64)
            )
            feature_series = self._add_timestamp(feature_series, cnt_samples)
            feature_series = self._add_target(feature_series, data_batch)

            features.append(feature_series)

            if self.model is not None:
                prediction = self.model.predict(feature_series)

            cnt_samples += sample_add

        feature_df = pd.DataFrame(features)
>>>>>>> 9c6b7c11

        self.save_after_stream(out_path_root, folder_name, feature_df)

        return feature_df

    def plot_raw_signal(
        self,
        sfreq: float = None,
        data: np.array = None,
        lowpass: float = None,
        highpass: float = None,
        picks: list = None,
        plot_time: bool = True,
        plot_psd: bool = False,
    ) -> None:
        """Use MNE-RawArray Plot to investigate PSD or raw_signal plot.

        Parameters
        ----------
        sfreq : float
            sampling frequency [Hz]
        data : np.array, optional
            data (n_channels, n_times), by default None
        plot_time : bool, optional
            mne.io.RawArray.plot(), by default True
        plot_psd : bool, optional
            mne.io.RawArray.plot(), by default True

        Raises
        ------
        ValueError
            raise Exception when no data is passed
        """
        if self.data is None and data is None:
            raise ValueError("No data passed to plot_raw_signal function.")

        if data is None and self.data is not None:
            data = self.data

        if sfreq is None:
            sfreq = self.sfreq

        if self.nm_channels is not None:
            ch_names = self.nm_channels["name"].to_list()
            ch_types = self.nm_channels["type"].to_list()
        else:
            ch_names = [f"ch_{i}" for i in range(data.shape[0])]
            ch_types = ["ecog" for i in range(data.shape[0])]

        # create mne.RawArray
        info = mne.create_info(
            ch_names=ch_names, sfreq=sfreq, ch_types=ch_types
        )
        raw = mne.io.RawArray(data, info)

        if picks is not None:
            raw = raw.pick(picks)
        self.raw = raw
        if plot_time:
            raw.plot(highpass=highpass, lowpass=lowpass)
        if plot_psd:
            raw.compute_psd().plot()


class Stream(_OfflineStream):
    def __init__(
        self,
        sfreq: int | float,
        data: np.ndarray | pd.DataFrame = None,
        nm_channels: pd.DataFrame | _PathLike = None,
        settings: dict | _PathLike | None = None,
        sampling_rate_features_hz: float = None,
        line_noise: int | float | None = 50,
        path_grids: _PathLike | None = None,
        coord_names: list | None = None,
        coord_list: list | None = None,
        verbose: bool = True,
    ) -> None:
        """Stream initialization

        Parameters
        ----------
        sfreq : int | float
            sampling frequency of data in Hertz
        data : np.ndarray | pd.DataFrame | None, optional
            data to be streamed with shape (n_channels, n_time), by default None
        nm_channels : pd.DataFrame | _PathLike
            parametrization of channels (see nm_define_channels.py for initialization)
        settings : dict | _PathLike | None, optional
            features settings can be a dictionary or path to the nm_settings.json, by default the py_neuromodulation/nm_settings.json are read
        line_noise : int | float | None, optional
            line noise, by default 50
        sampling_rate_features_hz : int | float | None, optional
            feature sampling rate, by default None
        path_grids : _PathLike | None, optional
            path to grid_cortex.tsv and/or gird_subcortex.tsv, by default Non
        coord_names : list | None, optional
            coordinate name in the form [coord_1_name, coord_2_name, etc], by default None
        coord_list : list | None, optional
            coordinates in the form [[coord_1_x, coord_1_y, coord_1_z], [coord_2_x, coord_2_y, coord_2_z],], by default None
        verbose : bool, optional
            print out stream computation time information, by default True
        """

        if nm_channels is None and data is not None:
            nm_channels = nm_define_nmchannels.get_default_channels_from_data(
                data
            )

        if nm_channels is None and data is None:
            raise ValueError(
                "Either `nm_channels` or `data` must be passed to `Stream`."
            )

        super().__init__(
            sfreq,
            nm_channels,
            settings,
            line_noise,
            sampling_rate_features_hz,
            path_grids,
            coord_names,
            coord_list,
            verbose,
        )

        self.data = data

        self.target_idx_initialized = False

    def run(
        self,
        data: np.ndarray | pd.DataFrame = None,
        out_path_root: _PathLike | None = None,
        folder_name: str = "sub",
        parallel: bool = True,
        num_threads = None
    ) -> pd.DataFrame:
        """Call run function for offline stream.

        Parameters
        ----------
        data : np.ndarray | pd.DataFrame
            shape (n_channels, n_time)
        out_path_root : _PathLike | None, optional
            Full path to store estimated features, by default None
            If None, data is simply returned and not saved
        folder_name : str, optional
             folder output name, commonly subject or run name, by default "sub"

        Returns
        -------
        pd.DataFrame
            feature DataFrame
        """

        super().run()  # reinitialize the stream

        if data is not None:
            data = self._handle_data(data)
        elif self.data is not None:
            data = self._handle_data(self.data)
        elif self.data is None and data is None:
            raise ValueError("No data passed to run function.")

        return self._run_offline(data, out_path_root, folder_name, parallel=parallel, num_threads=num_threads)<|MERGE_RESOLUTION|>--- conflicted
+++ resolved
@@ -134,7 +134,6 @@
         # offset_start = np.ceil(offset_time / 1000 * self.sfreq).astype(int)
         offset_start = offset_time / 1000 * self.sfreq
 
-<<<<<<< HEAD
         match parallel:
             case True:
                 match get_os_name():
@@ -158,28 +157,6 @@
         #     prediction = self.model.predict(features[-1])
 
         feature_df = self._add_labels(features=feature_df, data=data)
-=======
-        cnt_samples = offset_start
-
-        while True:
-            data_batch = next(generator, None)
-            if data_batch is None:
-                break
-            feature_series = self.run_analysis.process(
-                data_batch.astype(np.float64)
-            )
-            feature_series = self._add_timestamp(feature_series, cnt_samples)
-            feature_series = self._add_target(feature_series, data_batch)
-
-            features.append(feature_series)
-
-            if self.model is not None:
-                prediction = self.model.predict(feature_series)
-
-            cnt_samples += sample_add
-
-        feature_df = pd.DataFrame(features)
->>>>>>> 9c6b7c11
 
         self.save_after_stream(out_path_root, folder_name, feature_df)
 
