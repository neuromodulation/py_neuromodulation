"""Module for offline data streams."""

from typing import TYPE_CHECKING
import numpy as np
import pandas as pd
from pathlib import Path
from py_neuromodulation.nm_stream_abc import NMStream
from py_neuromodulation.nm_types import _PathLike
from py_neuromodulation import logger

if TYPE_CHECKING:
    from py_neuromodulation.nm_settings import NMSettings


class _GenericStream(NMStream):
    """_GenericStream base class.
    This class can be inhereted for different types of offline streams

    Parameters
    ----------
    nm_stream_abc : nm_stream_abc.NMStream
    """

    def _add_target(self, feature_dict: dict, data: np.ndarray) -> None:
        """Add target channels to feature series.

        Parameters
        ----------
        feature_series : pd.Series
        data : np.ndarray
            Raw data with shape (n_channels, n_samples). Channels not for feature computation are also included

        Returns
        -------
        pd.Series
            feature series with target channels added
        """

        if self.nm_channels["target"].sum() > 0:
            if not self.target_idx_initialized:
                self.target_indexes = self.nm_channels[
                    self.nm_channels["target"] == 1
                ].index
                self.target_names = self.nm_channels.loc[
                    self.target_indexes, "name"
                ].to_list()
                self.target_idx_initialized = True

            for target_idx, target_name in zip(self.target_indexes, self.target_names):
                feature_dict[target_name] = data[target_idx, -1]

<<<<<<< HEAD
=======
    def _add_timestamp(self, feature_dict: dict, cnt_samples: int) -> None:
        """Add time stamp in ms.

        Due to normalization DataProcessor needs to keep track of the counted
        samples. These are accessed here for time conversion.
        """
        timestamp = cnt_samples * 1000 / self.sfreq
        feature_dict["time"] = timestamp

        if self.verbose:
            logger.info("%.2f seconds of data processed", timestamp / 1000)

>>>>>>> 133372a0
    def _handle_data(self, data: np.ndarray | pd.DataFrame) -> np.ndarray:
        names_expected = self.nm_channels["name"].to_list()

        if isinstance(data, np.ndarray):
            if not len(names_expected) == data.shape[0]:
                raise ValueError(
                    "If data is passed as an array, the first dimension must"
                    " match the number of channel names in `nm_channels`.\n"
                    f" Number of data channels (data.shape[0]): {data.shape[0]}\n"
                    f' Length of nm_channels["name"]: {len(names_expected)}.'
                )
            return data

        names_data = data.columns.to_list()
        if not (
            len(names_expected) == len(names_data)
            and sorted(names_expected) == sorted(names_data)
        ):
            raise ValueError(
                "If data is passed as a DataFrame, the"
                "column names must match the channel names in `nm_channels`.\n"
                f"Input dataframe column names: {names_data}\n"
                f'Expected (from nm_channels["name"]): : {names_expected}.'
            )
        return data.to_numpy().transpose()

<<<<<<< HEAD
=======
    def _check_settings_for_parallel(self):
        """Check specified settings and raise error if parallel processing is not possible.

        Raises:
            ValueError: depending on the settings, parallel processing is not possible
        """

        if "raw_normalization" in self.settings.preprocessing:
            raise ValueError(
                "Parallel processing is not possible with raw_normalization normalization."
            )
        if self.settings.postprocessing.feature_normalization:
            raise ValueError(
                "Parallel processing is not possible with feature normalization."
            )
        if self.settings.features.bursts:
            raise ValueError(
                "Parallel processing is not possible with burst estimation."
            )

    def _process_batch(self, data_batch, cnt_samples):
        # if isinstance(data_batch, tuple):
        #     data_batch = np.array(data_batch[1])

        feature_dict = self.data_processor.process(data_batch[1].astype(np.float64))
        self._add_timestamp(feature_dict, cnt_samples)
        self._add_target(feature_dict, data_batch[1])
        return feature_dict

>>>>>>> 133372a0
    def _run(
        self,
        data: np.ndarray | pd.DataFrame | None = None,
        out_path_root: _PathLike = "",
        folder_name: str = "sub",
        is_stream_lsl: bool = True,
        stream_lsl_name: str = None,
        plot_lsl: bool = False,
    ) -> pd.DataFrame:
        from py_neuromodulation.nm_generator import raw_data_generator

        if not is_stream_lsl:
            generator = raw_data_generator(
                data=data,
                settings=self.settings,
                sfreq=self.sfreq,
            )
        else:
            from py_neuromodulation.nm_mnelsl_stream import LSLStream

            self.lsl_stream = LSLStream(
                settings=self.settings, stream_name=stream_lsl_name
            )

            if plot_lsl:
                from mne_lsl.stream_viewer import StreamViewer

                viewer = StreamViewer(stream_name=stream_lsl_name)
                viewer.start()

            if self.sfreq != self.lsl_stream.stream.sinfo.sfreq:
                error_msg = (
                    f"Sampling frequency of the lsl-stream ({self.lsl_stream.stream.sinfo.sfreq}) "
                    f"does not match the settings ({self.sfreq})."
                    "The sampling frequency read from the stream will be used"
                )
                logger.warning(error_msg)
                self.sfreq = self.lsl_stream.stream.sinfo.sfreq

            generator = self.lsl_stream.get_next_batch()

<<<<<<< HEAD
        l_features: list[pd.Series] = []
        last_time = None

        while True:
            next_item = next(generator, None)

            if next_item is not None:
                time_, data_batch = next_item
            else:
                break

            if data_batch is None:
                break
            feature_series = self.run_analysis.process(
                data_batch.astype(np.float64)
            )
=======
        sample_add = self.sfreq / self.data_processor.sfreq_features

        offset_time = self.settings.segment_length_features_ms
        # offset_start = np.ceil(offset_time / 1000 * self.sfreq).astype(int)
        offset_start = offset_time / 1000 * self.sfreq

        if parallel:
            from joblib import Parallel, delayed
            from itertools import count
>>>>>>> 133372a0

            if is_stream_lsl:
<<<<<<< HEAD
                feature_series["time"] = time_[-1]
                if self.verbose:
                    if last_time is not None:
                        logger.debug("%.3f seconds of new data processed", time_[-1] - last_time)
                    last_time = time_[-1]
            else:
                feature_series["time"] = np.ceil(time_[-1] * 1000 +1 ).astype(int)
                logger.info("Time: %.2f", feature_series["time"]/1000)
            
=======
                error_msg = "Parallel processing is not possible with LSL stream."
                logger.error(error_msg)
                raise ValueError(error_msg)
>>>>>>> 133372a0

            feature_series = self._add_target(
                feature_series=feature_series, data=data_batch
            )

<<<<<<< HEAD
            l_features.append(feature_series)

        feature_df = pd.DataFrame(l_features)
=======
        else:
            l_features: list[dict] = []
            cnt_samples = offset_start

            while True:
                next_item = next(generator, None)

                if next_item is not None:
                    time_, data_batch = next_item
                else:
                    break

                if data_batch is None:
                    break
                feature_dict = self.data_processor.process(
                    data_batch.astype(np.float64)
                )
                self._add_timestamp(feature_dict, cnt_samples)
                self._add_target(feature_dict, data_batch)

                l_features.append(feature_dict)

                cnt_samples += sample_add

        feature_df = pd.DataFrame.from_records(l_features).astype(np.float64)
>>>>>>> 133372a0

        self.save_after_stream(out_path_root, folder_name, feature_df)

        return feature_df

    def plot_raw_signal(
        self,
        sfreq: float | None = None,
        data: np.ndarray | None = None,
        lowpass: float | None = None,
        highpass: float | None = None,
        picks: list | None = None,
        plot_time: bool = True,
        plot_psd: bool = False,
    ) -> None:
        """Use MNE-RawArray Plot to investigate PSD or raw_signal plot.

        Parameters
        ----------
        sfreq : float
            sampling frequency [Hz]
        data : np.ndarray, optional
            data (n_channels, n_times), by default None
        plot_time : bool, optional
            mne.io.RawArray.plot(), by default True
        plot_psd : bool, optional
            mne.io.RawArray.plot(), by default True

        Raises
        ------
        ValueError
            raise Exception when no data is passed
        """
        if self.data is None and data is None:
            raise ValueError("No data passed to plot_raw_signal function.")

        if data is None and self.data is not None:
            data = self.data

        if sfreq is None:
            sfreq = self.sfreq

        if self.nm_channels is not None:
            ch_names = self.nm_channels["name"].to_list()
            ch_types = self.nm_channels["type"].to_list()
        else:
            ch_names = [f"ch_{i}" for i in range(data.shape[0])]
            ch_types = ["ecog" for i in range(data.shape[0])]

        from mne import create_info
        from mne.io import RawArray

        info = create_info(ch_names=ch_names, sfreq=sfreq, ch_types=ch_types)
        raw = RawArray(data, info)

        if picks is not None:
            raw = raw.pick(picks)
        self.raw = raw
        if plot_time:
            raw.plot(highpass=highpass, lowpass=lowpass)
        if plot_psd:
            raw.compute_psd().plot()


class Stream(_GenericStream):
    def __init__(
        self,
        sfreq: float,
        data: np.ndarray | pd.DataFrame | None = None,
        nm_channels: pd.DataFrame | _PathLike | None = None,
        settings: "NMSettings | _PathLike | None" = None,
        sampling_rate_features_hz: float | None = None,
        line_noise: float | None = 50,
        path_grids: _PathLike | None = None,
        coord_names: list | None = None,
        coord_list: list | None = None,
        verbose: bool = True,
    ) -> None:
        """Stream initialization

        Parameters
        ----------
        sfreq : float
            sampling frequency of data in Hertz
        data : np.ndarray | pd.DataFrame | None, optional
            data to be streamed with shape (n_channels, n_time), by default None
        nm_channels : pd.DataFrame | _PathLike
            parametrization of channels (see nm_define_channels.py for initialization)
        settings : dict | _PathLike | None, optional
            features settings can be a dictionary or path to the nm_settings.json, by default the py_neuromodulation/nm_settings.json are read
        line_noise : float | None, optional
            line noise, by default 50
        sampling_rate_features_hz : float | None, optional
            feature sampling rate, by default None
        path_grids : _PathLike | None, optional
            path to grid_cortex.tsv and/or gird_subcortex.tsv, by default Non
        coord_names : list | None, optional
            coordinate name in the form [coord_1_name, coord_2_name, etc], by default None
        coord_list : list | None, optional
            coordinates in the form [[coord_1_x, coord_1_y, coord_1_z], [coord_2_x, coord_2_y, coord_2_z],], by default None
        verbose : bool, optional
            log stream computation time information, by default True
        """

        if nm_channels is None and data is not None:
            from py_neuromodulation.nm_define_nmchannels import (
                get_default_channels_from_data,
            )

            nm_channels = get_default_channels_from_data(data)

        if nm_channels is None and data is None:
            raise ValueError(
                "Either `nm_channels` or `data` must be passed to `Stream`."
            )

        super().__init__(
            sfreq=sfreq,
            nm_channels=nm_channels,
            settings=settings,
            line_noise=line_noise,
            sampling_rate_features_hz=sampling_rate_features_hz,
            path_grids=path_grids,
            coord_names=coord_names,
            coord_list=coord_list,
            verbose=verbose,
        )

        self.data = data

        self.target_idx_initialized: bool = False

    def run(
        self,
        data: np.ndarray | pd.DataFrame | None = None,
        out_path_root: _PathLike = Path.cwd(),
        folder_name: str = "sub",
        stream_lsl: bool = False,
        stream_lsl_name: str = None,
        plot_lsl: bool = False,
    ) -> pd.DataFrame:
        """Call run function for offline stream.

        Parameters
        ----------
        data : np.ndarray | pd.DataFrame
            shape (n_channels, n_time)
        out_path_root : _PathLike | None, optional
            Full path to store estimated features, by default None
            If None, data is simply returned and not saved
        folder_name : str, optional
             folder output name, commonly subject or run name, by default "sub"

        Returns
        -------
        pd.DataFrame
            feature DataFrame
        """

        super().run()  # reinitialize the stream

        self.stream_lsl = stream_lsl
        self.stream_lsl_name = stream_lsl_name

        if data is not None:
            data = self._handle_data(data)
        elif self.data is not None:
            data = self._handle_data(self.data)
        elif self.data is None and data is None and self.stream_lsl is False:
            raise ValueError("No data passed to run function.")

        out_path = Path(out_path_root, folder_name)
        out_path.mkdir(parents=True, exist_ok=True)
        logger.log_to_file(out_path)

        return self._run(
            data,
            out_path_root,
            folder_name,
            is_stream_lsl=stream_lsl,
            stream_lsl_name=stream_lsl_name,
            plot_lsl=plot_lsl,
        )<|MERGE_RESOLUTION|>--- conflicted
+++ resolved
@@ -49,21 +49,6 @@
             for target_idx, target_name in zip(self.target_indexes, self.target_names):
                 feature_dict[target_name] = data[target_idx, -1]
 
-<<<<<<< HEAD
-=======
-    def _add_timestamp(self, feature_dict: dict, cnt_samples: int) -> None:
-        """Add time stamp in ms.
-
-        Due to normalization DataProcessor needs to keep track of the counted
-        samples. These are accessed here for time conversion.
-        """
-        timestamp = cnt_samples * 1000 / self.sfreq
-        feature_dict["time"] = timestamp
-
-        if self.verbose:
-            logger.info("%.2f seconds of data processed", timestamp / 1000)
-
->>>>>>> 133372a0
     def _handle_data(self, data: np.ndarray | pd.DataFrame) -> np.ndarray:
         names_expected = self.nm_channels["name"].to_list()
 
@@ -90,38 +75,6 @@
             )
         return data.to_numpy().transpose()
 
-<<<<<<< HEAD
-=======
-    def _check_settings_for_parallel(self):
-        """Check specified settings and raise error if parallel processing is not possible.
-
-        Raises:
-            ValueError: depending on the settings, parallel processing is not possible
-        """
-
-        if "raw_normalization" in self.settings.preprocessing:
-            raise ValueError(
-                "Parallel processing is not possible with raw_normalization normalization."
-            )
-        if self.settings.postprocessing.feature_normalization:
-            raise ValueError(
-                "Parallel processing is not possible with feature normalization."
-            )
-        if self.settings.features.bursts:
-            raise ValueError(
-                "Parallel processing is not possible with burst estimation."
-            )
-
-    def _process_batch(self, data_batch, cnt_samples):
-        # if isinstance(data_batch, tuple):
-        #     data_batch = np.array(data_batch[1])
-
-        feature_dict = self.data_processor.process(data_batch[1].astype(np.float64))
-        self._add_timestamp(feature_dict, cnt_samples)
-        self._add_target(feature_dict, data_batch[1])
-        return feature_dict
-
->>>>>>> 133372a0
     def _run(
         self,
         data: np.ndarray | pd.DataFrame | None = None,
@@ -163,8 +116,7 @@
 
             generator = self.lsl_stream.get_next_batch()
 
-<<<<<<< HEAD
-        l_features: list[pd.Series] = []
+        l_features: list[dict] = []
         last_time = None
 
         while True:
@@ -177,73 +129,26 @@
 
             if data_batch is None:
                 break
-            feature_series = self.run_analysis.process(
+            feature_dict = self.data_processor.process(
                 data_batch.astype(np.float64)
             )
-=======
-        sample_add = self.sfreq / self.data_processor.sfreq_features
-
-        offset_time = self.settings.segment_length_features_ms
-        # offset_start = np.ceil(offset_time / 1000 * self.sfreq).astype(int)
-        offset_start = offset_time / 1000 * self.sfreq
-
-        if parallel:
-            from joblib import Parallel, delayed
-            from itertools import count
->>>>>>> 133372a0
-
             if is_stream_lsl:
-<<<<<<< HEAD
-                feature_series["time"] = time_[-1]
+                feature_dict["time"] = time_[-1]
                 if self.verbose:
                     if last_time is not None:
                         logger.debug("%.3f seconds of new data processed", time_[-1] - last_time)
                     last_time = time_[-1]
             else:
-                feature_series["time"] = np.ceil(time_[-1] * 1000 +1 ).astype(int)
-                logger.info("Time: %.2f", feature_series["time"]/1000)
+                feature_dict["time"] = np.ceil(time_[-1] * 1000 +1 ).astype(int)
+                logger.info("Time: %.2f", feature_dict["time"]/1000)
             
-=======
-                error_msg = "Parallel processing is not possible with LSL stream."
-                logger.error(error_msg)
-                raise ValueError(error_msg)
->>>>>>> 133372a0
-
-            feature_series = self._add_target(
-                feature_series=feature_series, data=data_batch
-            )
-
-<<<<<<< HEAD
-            l_features.append(feature_series)
-
+
+            self._add_target(feature_dict, data_batch)
+
+                l_features.append(feature_dict)
+
+                cnt_samples += sample_add
         feature_df = pd.DataFrame(l_features)
-=======
-        else:
-            l_features: list[dict] = []
-            cnt_samples = offset_start
-
-            while True:
-                next_item = next(generator, None)
-
-                if next_item is not None:
-                    time_, data_batch = next_item
-                else:
-                    break
-
-                if data_batch is None:
-                    break
-                feature_dict = self.data_processor.process(
-                    data_batch.astype(np.float64)
-                )
-                self._add_timestamp(feature_dict, cnt_samples)
-                self._add_target(feature_dict, data_batch)
-
-                l_features.append(feature_dict)
-
-                cnt_samples += sample_add
-
-        feature_df = pd.DataFrame.from_records(l_features).astype(np.float64)
->>>>>>> 133372a0
 
         self.save_after_stream(out_path_root, folder_name, feature_df)
 
