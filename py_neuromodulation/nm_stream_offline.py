"""Module for offline data streams."""

import numpy as np
import pandas as pd
<<<<<<< HEAD

from py_neuromodulation.nm_stream_abc import PNStream
=======
from itertools import count
import mne
from pathlib import Path

from joblib import Parallel, delayed

from py_neuromodulation.nm_generator import raw_data_generator
from py_neuromodulation.nm_stream_abc import NMStream
from py_neuromodulation.nm_define_nmchannels import get_default_channels_from_data
>>>>>>> f54e131d
from py_neuromodulation.nm_types import _PathLike
from py_neuromodulation import logger


class _OfflineStream(NMStream):
    """Offline stream base class.
    This class can be inhereted for different types of offline streams, e.g. epoch-based or continuous.

    Parameters
    ----------
    nm_stream_abc : nm_stream_abc.NMStream
    """

    def _add_target(self, feature_series: pd.Series, data: np.ndarray) -> pd.Series:
        """Add target channels to feature series.

        Parameters
        ----------
        feature_series : pd.Series
        data : np.ndarray
            Raw data with shape (n_channels, n_samples). Channels not for feature computation are also included

        Returns
        -------
        pd.Series
            feature series with target channels added
        """

        if self.nm_channels["target"].sum() > 0:
            if not self.target_idx_initialized:
                self.target_indexes = self.nm_channels[
                    self.nm_channels["target"] == 1
                ].index
                self.target_names = self.nm_channels.loc[
                    self.target_indexes, "name"
                ].to_list()
                self.target_idx_initialized = True

            for target_idx, target_name in zip(self.target_indexes, self.target_names):
                feature_series[target_name] = data[target_idx, -1]
        return feature_series

    def _add_timestamp(self, feature_series: pd.Series, cnt_samples: int) -> pd.Series:
        """Add time stamp in ms.

        Due to normalization run_analysis needs to keep track of the counted
        samples. These are accessed here for time conversion.
        """
        feature_series["time"] = cnt_samples * 1000 / self.sfreq

        if self.verbose:
            logger.info("%.2f seconds of data processed", feature_series['time'] / 1000)

        return feature_series

    def _handle_data(self, data: np.ndarray | pd.DataFrame) -> np.ndarray:
        names_expected = self.nm_channels["name"].to_list()

        if isinstance(data, np.ndarray):
            if not len(names_expected) == data.shape[0]:
                raise ValueError(
                    "If data is passed as an array, the first dimension must"
                    " match the number of channel names in `nm_channels`.\n"
                    f" Number of data channels (data.shape[0]): {data.shape[0]}\n"
                    f' Length of nm_channels["name"]: {len(names_expected)}.'
                )
            return data
        names_data = data.columns.to_list()
        if not (
            len(names_expected) == len(names_data)
            and sorted(names_expected) == sorted(names_data)
        ):
            raise ValueError(
                "If data is passed as a DataFrame, the"
                "column names must match the channel names in `nm_channels`.\n"
                f"Input dataframe column names: {names_data}\n"
                f'Expected (from nm_channels["name"]): : {names_expected}.'
            )
        return data.to_numpy().transpose()

    def _check_settings_for_parallel(self):
        """Check specified settings and raise error if parallel processing is not possible.

        Raises:
            ValueError: depending on the settings, parallel processing is not possible
        """

        if "raw_normalization" in self.settings["preprocessing"]:
            raise ValueError(
                "Parallel processing is not possible with raw_normalization normalization."
            )
        if self.settings["postprocessing"]["feature_normalization"]:
            raise ValueError(
                "Parallel processing is not possible with feature normalization."
            )
        if self.settings["features"]["bursts"]:
            raise ValueError(
                "Parallel processing is not possible with burst estimation."
            )

    def _process_batch(self, data_batch, cnt_samples):
        feature_series = self.run_analysis.process(data_batch.astype(np.float64))
        feature_series = self._add_timestamp(feature_series, cnt_samples)
        feature_series = self._add_target(
            feature_series=feature_series, data=data_batch
        )
        return feature_series

    def _run_offline(
        self,
        data: np.ndarray,
        out_path_root: _PathLike | None = None,
        folder_name: str = "sub",
        parallel: bool = False,
        n_jobs: int = -2,
    ) -> pd.DataFrame:
        
        from py_neuromodulation.nm_generator import raw_data_generator

        generator = raw_data_generator(
            data=data,
            settings=self.settings,
            sfreq=self.sfreq,
        )

        sample_add = self.sfreq / self.run_analysis.sfreq_features

        offset_time = self.settings["segment_length_features_ms"]
        # offset_start = np.ceil(offset_time / 1000 * self.sfreq).astype(int)
        offset_start = offset_time / 1000 * self.sfreq

        if parallel:
            # Required imports for parallel processing
            from joblib import Parallel, delayed
            from itertools import count

            l_features = Parallel(n_jobs=n_jobs, verbose=10)(
                delayed(self._process_batch)(data_batch, cnt_samples)
                for data_batch, cnt_samples in zip(
                    generator, count(offset_start, sample_add)
                )
            )

        else:
            l_features = []
            cnt_samples = offset_start
            while True:
                data_batch = next(generator, None)
                if data_batch is None:
                    break
                feature_series = self.run_analysis.process(
                    data_batch.astype(np.float64)
                )
                feature_series = self._add_timestamp(feature_series, cnt_samples)

                feature_series = self._add_target(
                    feature_series=feature_series, data=data_batch
                )

                l_features.append(feature_series)

                cnt_samples += sample_add
        feature_df = pd.DataFrame(l_features)

        self.save_after_stream(out_path_root, folder_name, feature_df)

        return feature_df

    def plot_raw_signal(
        self,
        sfreq: float | None = None,
        data: np.ndarray | None = None,
        lowpass: float | None = None,
        highpass: float | None = None,
        picks: list | None = None,
        plot_time: bool = True,
        plot_psd: bool = False,
    ) -> None:
        """Use MNE-RawArray Plot to investigate PSD or raw_signal plot.

        Parameters
        ----------
        sfreq : float
            sampling frequency [Hz]
        data : np.ndarray, optional
            data (n_channels, n_times), by default None
        plot_time : bool, optional
            mne.io.RawArray.plot(), by default True
        plot_psd : bool, optional
            mne.io.RawArray.plot(), by default True

        Raises
        ------
        ValueError
            raise Exception when no data is passed
        """
        if self.data is None and data is None:
            raise ValueError("No data passed to plot_raw_signal function.")

        if data is None and self.data is not None:
            data = self.data

        if sfreq is None:
            sfreq = self.sfreq

        if self.nm_channels is not None:
            ch_names = self.nm_channels["name"].to_list()
            ch_types = self.nm_channels["type"].to_list()
        else:
            ch_names = [f"ch_{i}" for i in range(data.shape[0])]
            ch_types = ["ecog" for i in range(data.shape[0])]

        from mne import create_info
        from mne.io import RawArray
        
        info = create_info(ch_names=ch_names, sfreq=sfreq, ch_types=ch_types)
        raw = RawArray(data, info)

        if picks is not None:
            raw = raw.pick(picks)
        self.raw = raw
        if plot_time:
            raw.plot(highpass=highpass, lowpass=lowpass)
        if plot_psd:
            raw.compute_psd().plot()


class Stream(_OfflineStream):
    def __init__(
        self,
        sfreq: float,
        data: np.ndarray | pd.DataFrame | None = None,
        nm_channels: pd.DataFrame | _PathLike | None = None,
        settings: dict | _PathLike | None = None,
        sampling_rate_features_hz: float | None = None,
        line_noise: float | None = 50,
        path_grids: _PathLike | None = None,
        coord_names: list | None = None,
        coord_list: list | None = None,
        verbose: bool = True,
    ) -> None:
        """Stream initialization

        Parameters
        ----------
        sfreq : float
            sampling frequency of data in Hertz
        data : np.ndarray | pd.DataFrame | None, optional
            data to be streamed with shape (n_channels, n_time), by default None
        nm_channels : pd.DataFrame | _PathLike
            parametrization of channels (see nm_define_channels.py for initialization)
        settings : dict | _PathLike | None, optional
            features settings can be a dictionary or path to the nm_settings.json, by default the py_neuromodulation/nm_settings.json are read
        line_noise : float | None, optional
            line noise, by default 50
        sampling_rate_features_hz : float | None, optional
            feature sampling rate, by default None
        path_grids : _PathLike | None, optional
            path to grid_cortex.tsv and/or gird_subcortex.tsv, by default Non
        coord_names : list | None, optional
            coordinate name in the form [coord_1_name, coord_2_name, etc], by default None
        coord_list : list | None, optional
            coordinates in the form [[coord_1_x, coord_1_y, coord_1_z], [coord_2_x, coord_2_y, coord_2_z],], by default None
        verbose : bool, optional
            log stream computation time information, by default True
        """

        if nm_channels is None and data is not None:
            from py_neuromodulation.nm_define_nmchannels import get_default_channels_from_data
            nm_channels = get_default_channels_from_data(data)

        if nm_channels is None and data is None:
            raise ValueError(
                "Either `nm_channels` or `data` must be passed to `Stream`."
            )

        super().__init__(
            sfreq,
            nm_channels,
            settings,
            line_noise,
            sampling_rate_features_hz,
            path_grids,
            coord_names,
            coord_list,
            verbose,
        )

        self.data = data

        self.target_idx_initialized: bool = False

    def run(
        self,
        data: np.ndarray | pd.DataFrame | None = None,
        out_path_root: _PathLike = Path.cwd(),
        folder_name: str = "sub",
        parallel: bool = False,
        n_jobs: int = -2,
    ) -> pd.DataFrame:
        """Call run function for offline stream.

        Parameters
        ----------
        data : np.ndarray | pd.DataFrame
            shape (n_channels, n_time)
        out_path_root : _PathLike | None, optional
            Full path to store estimated features, by default None
            If None, data is simply returned and not saved
        folder_name : str, optional
             folder output name, commonly subject or run name, by default "sub"

        Returns
        -------
        pd.DataFrame
            feature DataFrame
        """

        super().run()  # reinitialize the stream

        if data is not None:
            data = self._handle_data(data)
        elif self.data is not None:
            data = self._handle_data(self.data)
        elif self.data is None and data is None:
            raise ValueError("No data passed to run function.")

        if parallel:
            self._check_settings_for_parallel()

        out_path = Path(out_path_root, folder_name)
        out_path.mkdir(parents=True, exist_ok=True)
        logger.log_to_file(out_path)

        return self._run_offline(
            data, out_path_root, folder_name, parallel=parallel, n_jobs=n_jobs
        )<|MERGE_RESOLUTION|>--- conflicted
+++ resolved
@@ -2,20 +2,8 @@
 
 import numpy as np
 import pandas as pd
-<<<<<<< HEAD
-
-from py_neuromodulation.nm_stream_abc import PNStream
-=======
-from itertools import count
-import mne
-from pathlib import Path
-
-from joblib import Parallel, delayed
-
-from py_neuromodulation.nm_generator import raw_data_generator
+
 from py_neuromodulation.nm_stream_abc import NMStream
-from py_neuromodulation.nm_define_nmchannels import get_default_channels_from_data
->>>>>>> f54e131d
 from py_neuromodulation.nm_types import _PathLike
 from py_neuromodulation import logger
 
