--- conflicted
+++ resolved
@@ -1,13 +1,6 @@
 """Module for offline data streams."""
 import os
-<<<<<<< HEAD
 from joblib import Parallel, delayed
-=======
-
-from joblib import Parallel, delayed
-from itertools import count
-
->>>>>>> 460b9867
 import numpy as np
 import pandas as pd
 
@@ -320,11 +313,7 @@
         out_path_root: _PathLike | None = None,
         folder_name: str = "sub",
         parallel: bool = False,
-<<<<<<< HEAD
         n_jobs: int = -2
-=======
-        n_jobs: int = -2,
->>>>>>> 460b9867
     ) -> pd.DataFrame:
         """Call run function for offline stream.
 
@@ -356,14 +345,4 @@
         if parallel is True:
             self._check_settings_for_parallel()
 
-<<<<<<< HEAD
-        return self._run_offline(data, out_path_root, folder_name, parallel=parallel, n_jobs=n_jobs)
-=======
-        return self._run_offline(
-            data,
-            out_path_root,
-            folder_name,
-            parallel=parallel,
-            n_jobs=n_jobs,
-        )
->>>>>>> 460b9867
+        return self._run_offline(data, out_path_root, folder_name, parallel=parallel, n_jobs=n_jobs)