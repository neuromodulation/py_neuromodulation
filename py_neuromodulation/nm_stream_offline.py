"""Module for offline data streams."""

import numpy as np
import pandas as pd
from pathlib import Path

from py_neuromodulation.nm_stream_abc import NMStream
from py_neuromodulation.nm_types import _PathLike
from py_neuromodulation import logger


class _OfflineStream(NMStream):
    """Offline stream base class.
    This class can be inhereted for different types of offline streams, e.g. epoch-based or continuous.

    Parameters
    ----------
    nm_stream_abc : nm_stream_abc.NMStream
    """

    def _add_target(self, feature_series: pd.Series, data: np.ndarray) -> pd.Series:
        """Add target channels to feature series.

        Parameters
        ----------
        feature_series : pd.Series
        data : np.ndarray
            Raw data with shape (n_channels, n_samples). Channels not for feature computation are also included

        Returns
        -------
        pd.Series
            feature series with target channels added
        """

        if self.nm_channels["target"].sum() > 0:
            if not self.target_idx_initialized:
                self.target_indexes = self.nm_channels[
                    self.nm_channels["target"] == 1
                ].index
                self.target_names = self.nm_channels.loc[
                    self.target_indexes, "name"
                ].to_list()
                self.target_idx_initialized = True

            for target_idx, target_name in zip(self.target_indexes, self.target_names):
                feature_series[target_name] = data[target_idx, -1]
        return feature_series

    def _add_timestamp(self, feature_series: pd.Series, cnt_samples: int) -> pd.Series:
        """Add time stamp in ms.

        Due to normalization run_analysis needs to keep track of the counted
        samples. These are accessed here for time conversion.
        """
        feature_series["time"] = cnt_samples * 1000 / self.sfreq

        if self.verbose:
            logger.info("%.2f seconds of data processed", feature_series['time'] / 1000)

        return feature_series

    def _handle_data(self, data: np.ndarray | pd.DataFrame) -> np.ndarray:
        names_expected = self.nm_channels["name"].to_list()

        if isinstance(data, np.ndarray):
            if not len(names_expected) == data.shape[0]:
                raise ValueError(
                    "If data is passed as an array, the first dimension must"
                    " match the number of channel names in `nm_channels`.\n"
                    f" Number of data channels (data.shape[0]): {data.shape[0]}\n"
<<<<<<< HEAD
                    f" Length of nm_channels[\"name\"]: {len(names_expected)}."
=======
                    f' Length of nm_channels["name"]: {len(names_expected)}.'
>>>>>>> feb3393f
                )
            return data
        names_data = data.columns.to_list()
        if not (
            len(names_expected) == len(names_data)
            and sorted(names_expected) == sorted(names_data)
        ):
            raise ValueError(
                "If data is passed as a DataFrame, the"
                "column names must match the channel names in `nm_channels`.\n"
                f"Input dataframe column names: {names_data}\n"
<<<<<<< HEAD
                f"Expected (from nm_channels[\"name\"]): : {names_expected}."
=======
                f'Expected (from nm_channels["name"]): : {names_expected}.'
>>>>>>> feb3393f
            )
        return data.to_numpy().transpose()

    def _check_settings_for_parallel(self):
        """Check specified settings and raise error if parallel processing is not possible.

        Raises:
            ValueError: depending on the settings, parallel processing is not possible
        """

        if "raw_normalization" in self.settings["preprocessing"]:
            raise ValueError(
                "Parallel processing is not possible with raw_normalization normalization."
            )
        if self.settings["postprocessing"]["feature_normalization"]:
            raise ValueError(
                "Parallel processing is not possible with feature normalization."
            )
        if self.settings["features"]["bursts"]:
            raise ValueError(
                "Parallel processing is not possible with burst estimation."
            )

    def _process_batch(self, data_batch, cnt_samples):
        feature_series = self.run_analysis.process(data_batch.astype(np.float64))
        feature_series = self._add_timestamp(feature_series, cnt_samples)
        feature_series = self._add_target(
            feature_series=feature_series, data=data_batch
        )
        return feature_series

    def _run_offline(
        self,
        data: np.ndarray,
        out_path_root: _PathLike | None = None,
        folder_name: str = "sub",
        parallel: bool = False,
        n_jobs: int = -2,
    ) -> pd.DataFrame:
        
        from py_neuromodulation.nm_generator import raw_data_generator

        generator = raw_data_generator(
            data=data,
            settings=self.settings,
            sfreq=self.sfreq,
        )

        sample_add = self.sfreq / self.run_analysis.sfreq_features

        offset_time = self.settings["segment_length_features_ms"]
        # offset_start = np.ceil(offset_time / 1000 * self.sfreq).astype(int)
        offset_start = offset_time / 1000 * self.sfreq

        if parallel:
            # Required imports for parallel processing
            from joblib import Parallel, delayed
            from itertools import count

            l_features = Parallel(n_jobs=n_jobs, verbose=10)(
                delayed(self._process_batch)(data_batch, cnt_samples)
                for data_batch, cnt_samples in zip(
                    generator, count(offset_start, sample_add)
                )
            )

        else:
            l_features = []
            cnt_samples = offset_start
            while True:
                data_batch = next(generator, None)
                if data_batch is None:
                    break
                feature_series = self.run_analysis.process(
                    data_batch.astype(np.float64)
                )
                feature_series = self._add_timestamp(feature_series, cnt_samples)

                feature_series = self._add_target(
                    feature_series=feature_series, data=data_batch
                )

                l_features.append(feature_series)

                cnt_samples += sample_add
        feature_df = pd.DataFrame(l_features)

        self.save_after_stream(out_path_root, folder_name, feature_df)

        return feature_df

    def plot_raw_signal(
        self,
        sfreq: float | None = None,
        data: np.ndarray | None = None,
        lowpass: float | None = None,
        highpass: float | None = None,
        picks: list | None = None,
        plot_time: bool = True,
        plot_psd: bool = False,
    ) -> None:
        """Use MNE-RawArray Plot to investigate PSD or raw_signal plot.

        Parameters
        ----------
        sfreq : float
            sampling frequency [Hz]
        data : np.ndarray, optional
            data (n_channels, n_times), by default None
        plot_time : bool, optional
            mne.io.RawArray.plot(), by default True
        plot_psd : bool, optional
            mne.io.RawArray.plot(), by default True

        Raises
        ------
        ValueError
            raise Exception when no data is passed
        """
        if self.data is None and data is None:
            raise ValueError("No data passed to plot_raw_signal function.")

        if data is None and self.data is not None:
            data = self.data

        if sfreq is None:
            sfreq = self.sfreq

        if self.nm_channels is not None:
            ch_names = self.nm_channels["name"].to_list()
            ch_types = self.nm_channels["type"].to_list()
        else:
            ch_names = [f"ch_{i}" for i in range(data.shape[0])]
            ch_types = ["ecog" for i in range(data.shape[0])]

        from mne import create_info
        from mne.io import RawArray
        
        info = create_info(ch_names=ch_names, sfreq=sfreq, ch_types=ch_types)
        raw = RawArray(data, info)

        if picks is not None:
            raw = raw.pick(picks)
        self.raw = raw
        if plot_time:
            raw.plot(highpass=highpass, lowpass=lowpass)
        if plot_psd:
            raw.compute_psd().plot()


class Stream(_OfflineStream):
    def __init__(
        self,
        sfreq: float,
        data: np.ndarray | pd.DataFrame | None = None,
        nm_channels: pd.DataFrame | _PathLike | None = None,
        settings: dict | _PathLike | None = None,
        sampling_rate_features_hz: float | None = None,
        line_noise: float | None = 50,
        path_grids: _PathLike | None = None,
        coord_names: list | None = None,
        coord_list: list | None = None,
        verbose: bool = True,
    ) -> None:
        """Stream initialization

        Parameters
        ----------
        sfreq : float
            sampling frequency of data in Hertz
        data : np.ndarray | pd.DataFrame | None, optional
            data to be streamed with shape (n_channels, n_time), by default None
        nm_channels : pd.DataFrame | _PathLike
            parametrization of channels (see nm_define_channels.py for initialization)
        settings : dict | _PathLike | None, optional
            features settings can be a dictionary or path to the nm_settings.json, by default the py_neuromodulation/nm_settings.json are read
        line_noise : float | None, optional
            line noise, by default 50
        sampling_rate_features_hz : float | None, optional
            feature sampling rate, by default None
        path_grids : _PathLike | None, optional
            path to grid_cortex.tsv and/or gird_subcortex.tsv, by default Non
        coord_names : list | None, optional
            coordinate name in the form [coord_1_name, coord_2_name, etc], by default None
        coord_list : list | None, optional
            coordinates in the form [[coord_1_x, coord_1_y, coord_1_z], [coord_2_x, coord_2_y, coord_2_z],], by default None
        verbose : bool, optional
            log stream computation time information, by default True
        """

        if nm_channels is None and data is not None:
            from py_neuromodulation.nm_define_nmchannels import get_default_channels_from_data
            nm_channels = get_default_channels_from_data(data)

        if nm_channels is None and data is None:
            raise ValueError(
                "Either `nm_channels` or `data` must be passed to `Stream`."
            )

        super().__init__(
            sfreq,
            nm_channels,
            settings,
            line_noise,
            sampling_rate_features_hz,
            path_grids,
            coord_names,
            coord_list,
            verbose,
        )

        self.data = data

        self.target_idx_initialized: bool = False

    def run(
        self,
        data: np.ndarray | pd.DataFrame | None = None,
        out_path_root: _PathLike = Path.cwd(),
        folder_name: str = "sub",
        parallel: bool = False,
        n_jobs: int = -2,
    ) -> pd.DataFrame:
        """Call run function for offline stream.

        Parameters
        ----------
        data : np.ndarray | pd.DataFrame
            shape (n_channels, n_time)
        out_path_root : _PathLike | None, optional
            Full path to store estimated features, by default None
            If None, data is simply returned and not saved
        folder_name : str, optional
             folder output name, commonly subject or run name, by default "sub"

        Returns
        -------
        pd.DataFrame
            feature DataFrame
        """

        super().run()  # reinitialize the stream

        if data is not None:
            data = self._handle_data(data)
        elif self.data is not None:
            data = self._handle_data(self.data)
        elif self.data is None and data is None:
            raise ValueError("No data passed to run function.")

        if parallel:
            self._check_settings_for_parallel()

        out_path = Path(out_path_root, folder_name)
        out_path.mkdir(parents=True, exist_ok=True)
        logger.log_to_file(out_path)

        return self._run_offline(
            data, out_path_root, folder_name, parallel=parallel, n_jobs=n_jobs
        )<|MERGE_RESOLUTION|>--- conflicted
+++ resolved
@@ -69,11 +69,7 @@
                     "If data is passed as an array, the first dimension must"
                     " match the number of channel names in `nm_channels`.\n"
                     f" Number of data channels (data.shape[0]): {data.shape[0]}\n"
-<<<<<<< HEAD
-                    f" Length of nm_channels[\"name\"]: {len(names_expected)}."
-=======
                     f' Length of nm_channels["name"]: {len(names_expected)}.'
->>>>>>> feb3393f
                 )
             return data
         names_data = data.columns.to_list()
@@ -85,11 +81,7 @@
                 "If data is passed as a DataFrame, the"
                 "column names must match the channel names in `nm_channels`.\n"
                 f"Input dataframe column names: {names_data}\n"
-<<<<<<< HEAD
-                f"Expected (from nm_channels[\"name\"]): : {names_expected}."
-=======
                 f'Expected (from nm_channels["name"]): : {names_expected}.'
->>>>>>> feb3393f
             )
         return data.to_numpy().transpose()
 
