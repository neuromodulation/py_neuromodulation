--- conflicted
+++ resolved
@@ -1,120 +1,6 @@
 from collections.abc import Iterator
 import numpy as np
 
-<<<<<<< HEAD
-=======
-from py_neuromodulation import logger
-
-class LSLOfflinePlayer:
-
-    def __init__(
-        self,
-        stream_name: str = "example_stream",
-        f_name: str | None = None,
-        sfreq: int | float | None = None,
-        data: np.ndarray | None = None,
-    ) -> None:
-
-        from mne_lsl.player import PlayerLSL
-
-        self.sfreq = sfreq
-        self.stream_name = stream_name
-        
-        if not (f_name or (sfreq and data)):
-            error_msg = "Either f_name or sfreq and data must be provided."
-            logger.critical(error_msg)
-            raise ValueError(error_msg)
-        
-        if (f_name and (sfreq and data)):
-            logger.warning(f"Both f_name '{f_name}' and data provided. Data from '{f_name}' will by used.")
-        
-        if f_name:
-            self._path_raw = f_name
-        else:
-            from mne import create_info
-            from mne.io import RawArray
-
-            info = create_info(
-                ch_names=[f"ch{i}" for i in range(data.shape[0])],
-                ch_types=["dbs" for _ in range(data.shape[0])],
-                sfreq=sfreq,
-            )
-            raw = RawArray(data, info)
-            self._path_raw = Path.cwd() / "temp_raw.fif"
-            raw.save(self._path_raw, overwrite=True)
-
-        self.player = PlayerLSL(
-            self._path_raw, name = stream_name, chunk_size=1, n_repeat=1
-        )
-        self.interval = self.player.chunk_size / self.player.info["sfreq"]
-
-        self.player = self.player.start()
-
-
-class LSLStream:
-
-    def __init__(
-        self, settings: dict, stream_name: str = "example_stream"
-    ) -> None:
-
-        from mne_lsl.stream import StreamLSL
-
-        self.stream_name = stream_name
-        self.settings = settings
-        try:
-            self.stream = StreamLSL(name=stream_name, bufsize=2).connect(timeout=2)
-        except Exception as e:
-            msg =f"Could not connect to stream: {e}. No stream is running under the name {stream_name}"
-            logger.warning(msg)
-            raise RuntimeError(msg)
-        # self.stream._inlet.recover = False
-        self.winsize = (
-            settings["segment_length_features_ms"] / self.stream.sinfo.sfreq
-        )
-        self.sampling_interval = 1 / self.settings["sampling_rate_features_hz"]
-
-    def on_press(self, key):
-        return key != keyboard.Key.esc
-
-    def get_next_batch(self) -> Iterator[tuple[np.ndarray, np.ndarray]]:
-        self.last_time = time.time()
-        check_data = None
-        data = None
-        
-        listener = keyboard.Listener(on_press=self.on_press)
-        listener.start()
-
-        while self.stream.connected:
-            time_diff = time.time() - self.last_time  # in s
-            if time_diff >= self.sampling_interval:
-                self.last_time = time.time()
-                # logger.info(f"Current time: {self.last_time}")
-
-                if time_diff >= 2 * self.sampling_interval:
-                    logger.warning(
-                        "Feature computation time between two consecutive samples"
-                        "was twice the feature sampling interval"
-                    )
-                if data is not None:
-                    check_data = data
-
-                data, timestamp = self.stream.get_data(winsize=self.winsize)
-                for i in range(3):
-                    if data is not None and check_data is not None and np.array_equal(data, check_data):
-                        logger.warning(f"No new data incoming. Disconnecting stream in {3-i} seconds.")
-                        time.sleep(1)
-                        i += 1
-                        if i == 3:
-                            self.stream.disconnect()
-                            logger.warning("Stream disconnected.")
-                            break
-
-                yield timestamp, data
-                if not listener.running:
-                    logger.info("Keyboard interrupt")
-                    self.stream.disconnect()
-
->>>>>>> 6469505e
 
 def raw_data_generator(
     data: np.ndarray,
