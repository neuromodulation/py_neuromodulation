--- conflicted
+++ resolved
@@ -10,7 +10,6 @@
 
 class ProjectionSettings(NMBaseModel):
     max_dist_mm: float = Field(default=20.0, gt=0.0)
-
 
 
 class Projection:
@@ -90,20 +89,6 @@
             )
             nmplotter.plot_cortex()
 
-<<<<<<< HEAD
-=======
-    @staticmethod
-    def test_settings(settings: dict):
-        if settings["postprocessing"]["project_cortex"]:
-            assert isinstance(
-                settings["project_cortex_settings"]["max_dist_mm"], (float, int)
-            )
-        if settings["postprocessing"]["project_subcortex"]:
-            assert isinstance(
-                settings["project_subcortex_settings"]["max_dist_mm"], (float, int)
-            )
-
->>>>>>> 6e0b0225
     def remove_not_used_ch_from_coords(self):
         ch_not_used = self.nm_channels.query('(used==0) or (status=="bad")').name
         if len(ch_not_used) > 0:
