import numpy as np
import os
<<<<<<< HEAD
import wget
=======
>>>>>>> fd0476cc

# from numba import jit
from scipy import stats
import scipy.io as sio
import pandas as pd
from typing import Union, Tuple, List
import nibabel as nib
from matplotlib import pyplot as plt

import py_neuromodulation

from py_neuromodulation import nm_plots

<<<<<<< HEAD
LIST_STRUC_UNCONNECTED_GRIDPOINTS_HULL = [256, 385, 417, 447, 819, 914]
LIST_STRUC_UNCONNECTED_GRIDPOINTS_WHOLEBRAIN = [
    1,
    8,
    16,
    33,
    34,
    35,
    36,
    37,
    51,
    75,
    77,
    78,
    99,
    109,
    115,
    136,
    155,
    170,
    210,
    215,
    243,
    352,
    359,
    361,
    415,
    416,
    422,
    529,
    567,
    569,
    622,
    623,
    625,
    627,
    632,
    633,
    634,
    635,
    639,
    640,
    641,
    643,
    644,
    650,
    661,
    663,
    667,
    683,
    684,
    685,
    704,
    708,
    722,
    839,
    840,
    905,
    993,
    1011,
]


class ConnectivityChannelSelector:

    def __init__(
        self,
        whole_brain_connectome: bool = True,
        func_connectivity: bool = True,
    ) -> None:
        """ConnectivityChannelSelector

        Parameters
        ----------
        whole_brain_connectome : bool, optional
            if True a 1236 whole-brain point grid is chosen,
            if False, a 1025 point grid of the cortical hull is loaded,
            by default True
        func_connectivity : bool, optional
            if true, functional connectivity fMRI is loaded,
            if false structural dMRIby, default True
        """

        self.connectome_name = self._get_connectome_name(
            whole_brain_connectome, func_connectivity
        )

        self.whole_brain_connectome = whole_brain_connectome
        self.func_connectivity = func_connectivity

        self.PATH_CONN_DECODING = os.path.join(
            py_neuromodulation.__path__[0],
            "ConnectivityDecoding",
        )

        if whole_brain_connectome:
            self.PATH_GRID = os.path.join(
                self.PATH_CONN_DECODING,
                "mni_coords_whole_brain.mat",
            )
            self.grid = sio.loadmat(self.PATH_GRID)["downsample_ctx"]
            if func_connectivity is False:
                # reduce the grid to only valid points that are not in LIST_STRUC_UNCONNECTED_GRIDPOINTS_WHOLEBRAIN
                self.grid = np.delete(
                    self.grid,
                    LIST_STRUC_UNCONNECTED_GRIDPOINTS_WHOLEBRAIN,
                    axis=0,
                )
        else:
            self.PATH_GRID = os.path.join(
                self.PATH_CONN_DECODING,
                "mni_coords_cortical_surface.mat",
            )
            self.grid = sio.loadmat(self.PATH_GRID)["downsample_ctx"]
            if func_connectivity is False:
                # reduce the grid to only valid points that are not in LIST_STRUC_UNCONNECTED_GRIDPOINTS_HULL
                self.grid = np.delete(
                    self.grid, LIST_STRUC_UNCONNECTED_GRIDPOINTS_HULL, axis=0
                )

        if func_connectivity:
            self.RMAP_arr = nib.load(
                os.path.join(self.PATH_CONN_DECODING, "RMAP_func_all.nii")
            ).get_fdata()
        else:
            self.RMAP_arr = nib.load(
                os.path.join(self.PATH_CONN_DECODING, "RMAP_struc.nii")
            ).get_fdata()

    def _get_connectome_name(
        self, whole_brain_connectome: str, func_connectivity: str
    ):

        connectome_name = "connectome_"
        if whole_brain_connectome:
            connectome_name += "whole_brain_"
        else:
            connectome_name += "hull_"
        if func_connectivity:
            connectome_name += "func"
        else:
            connectome_name += "struc"
        return connectome_name

    def get_available_connectomes(self) -> list:
        """Return list of saved connectomes in the
        package folder/ConnectivityDecoding/connectome_folder/ folder.

        Returns
        -------
        list_connectomes: list
        """
        return os.listdir(
            os.path.join(
                self.PATH_CONN_DECODING,
                "connectome_folder",
            )
        )

    def plot_grid(self) -> None:
        """Plot the loaded template grid that passed coordinates are matched to."""

        fig = plt.figure()
        ax = fig.add_subplot(111, projection="3d")
        ax.scatter(
            self.grid[:, 0], self.grid[:, 1], self.grid[:, 2], s=50, alpha=0.2
        )
        plt.show()

    def get_closest_node(
        self, coord: Union[List, np.array]
    ) -> Tuple[List, List]:
        """Given a list or np.array of coordinates, return the closest nodes in the
        grid and their indices.

        Parameters
        ----------
        coord : np.array
            MNI coordinates with shape (num_channels, 3)

        Returns
        -------
        Tuple[List, List]
            Grid coordinates, grid indices
        """

        idx_ = []
        for c in coord:
            dist = np.linalg.norm(self.grid - c, axis=1)
            idx_.append(np.argmin(dist))

        return [self.grid[idx] for idx in idx_], idx_

    def get_rmap_correlations(
        self, fps: Union[list, np.array], RMAP_use: np.array = None
    ) -> List:
        """Calculate correlations of passed fingerprints with the RMAP

        Parameters
        ----------
        fps : Union[list, np.array]
            List of fingerprints
        RMAP_use : np.array, optional
            Passed RMAP, by default None

        Returns
        -------
        List
            correlation values
        """

        RMAP_ = self.RMAP_arr if RMAP_use is None else RMAP_use
        RMAP_ = RMAP_.flatten()
        corrs = []
        for fp in fps:
            corrs.append(np.corrcoef(RMAP_, fp.flatten())[0][1])
        return corrs

    def load_connectome(
        self,
        whole_brain_connectome: bool = None,
        func_connectivity: bool = None,
    ) -> None:
        """Load connectome, if not available download connectome from
        Zenodo.

        Parameters
        ----------
        whole_brain_connectome : bool, optional
            if true whole brain connectome
            if false cortical hull grid connectome, by default None
        func_connectivity : bool, optional
            if true fMRI if false dMRI, by default None
        """

        if whole_brain_connectome is not None:
            self.whole_brain_connectome = whole_brain_connectome
        if func_connectivity is not None:
            self.func_connectivity = func_connectivity

        self.connectome_name = self._get_connectome_name(
            self.whole_brain_connectome, self.func_connectivity
        )

        PATH_CONNECTOME = os.path.join(
            self.PATH_CONN_DECODING,
            "connectome_folder",
            self.connectome_name + ".mat",
        )

        if os.path.exists(PATH_CONNECTOME) is False:
            user_input = input(
                "Do you want to download the connectome? (yes/no): "
            ).lower()
            if user_input == "yes":
                self._download_connectome()
            elif user_input == "no":
                print("Connectome missing, has to be downloaded")

        self.connectome = sio.loadmat(PATH_CONNECTOME)

    def get_grid_fingerprints(self, grid_idx: Union[list, np.array]) -> list:
        return [self.connectome[str(grid_idx)] for grid_idx in grid_idx]

    def download_connectome(
        self,
    ):
        # download the connectome from the Zenodo API
        print("Downloading the connectome...")

        record_id = "10804702"
        file_name = self.connectome_name

        wget.download(
            f"https://zenodo.org/api/records/{record_id}/files/{file_name}/content",
            out=os.path.join(
                self.PATH_CONN_DECODING,
                "connectome_folder",
                f"{self.connectome_name}.mat",
            ),
        )


class RMAPCross_Val_ChannelSelector:
=======

class RMAPChannelSelector:
>>>>>>> fd0476cc

    def __init__(self) -> None:
        pass

    def load_fingerprint(self, path_nii) -> None:
        """Return Nifti fingerprint"""
        epi_img = nib.load(path_nii)
        self.affine = epi_img.affine
        fp = epi_img.get_fdata()
        return fp

    def load_all_fingerprints(
        self, path_dir: str, cond_str: str = "_AvgR_Fz.nii"
    ):

        if cond_str is not None:
            l_fps = list(filter(lambda k: cond_str in k, os.listdir(path_dir)))
        else:
            l_fps = os.listdir(path_dir)

        return l_fps, [
            self.load_fingerprint(os.path.join(path_dir, f)) for f in l_fps
        ]

    def get_fingerprints_from_path_with_cond(
        self,
        path_dir: str,
        str_to_omit: str = None,
        str_to_keep: str = None,
        keep: bool = True,
    ):

        if keep:
            l_fps = list(
                filter(
                    lambda k: "_AvgR_Fz.nii" in k and str_to_keep in k,
                    os.listdir(path_dir),
                )
            )
        else:
            l_fps = list(
                filter(
                    lambda k: "_AvgR_Fz.nii" in k and str_to_omit not in k,
                    os.listdir(path_dir),
                )
            )
        return l_fps, [
            self.load_fingerprint(os.path.join(path_dir, f)) for f in l_fps
        ]

    @staticmethod
    def save_Nii(
        fp: np.array,
        affine: np.array,
        name: str = "img.nii",
        reshape: bool = True,
    ):

        if reshape:
            fp = np.reshape(fp, (91, 109, 91), order="F")

        img = nib.nifti1.Nifti1Image(fp, affine=affine)

        nib.save(img, name)

    def get_RMAP(self, X: np.array, y: np.array):
        # faster than calculate_RMap_numba
        # https://stackoverflow.com/questions/71252740/correlating-an-array-row-wise-with-a-vector/71253141#71253141

        r = (
            len(y) * np.sum(X * y[None, :], axis=-1)
            - (np.sum(X, axis=-1) * np.sum(y))
        ) / (
            np.sqrt(
                (len(y) * np.sum(X**2, axis=-1) - np.sum(X, axis=-1) ** 2)
                * (len(y) * np.sum(y**2) - np.sum(y) ** 2)
            )
        )
        return r

    @staticmethod
    # @jit(nopython=True)
    def calculate_RMap_numba(fp, performances):
        # The RMap also needs performances; for every fingerprint / channel
        # Save the corresponding performance
        # for every voxel; correlate it with performances

        arr = fp[0].flatten()
        NUM_VOXELS = arr.shape[0]
        LEN_FPS = len(fp)
        fp_arr = np.empty((NUM_VOXELS, LEN_FPS))
        for fp_idx, fp_ in enumerate(fp):
            fp_arr[:, fp_idx] = fp_.flatten()

        RMAP = np.zeros(NUM_VOXELS)
        for voxel in range(NUM_VOXELS):
            corr_val = np.corrcoef(fp_arr[voxel, :], performances)[0][1]

            RMAP[voxel] = corr_val

        return RMAP

    @staticmethod
    # @jit(nopython=True)
    def get_corr_numba(fp, fp_test):
        val = np.corrcoef(fp_test, fp)[0][1]
        return val

    def leave_one_ch_out_cv(
        self, l_fps_names: list, l_fps_dat: list, l_per: list
    ):
        # l_fps_dat is not flattened

        per_left_out = []
        per_predict = []

        for idx_left_out, f_left_out in enumerate(l_fps_names):
            # print(idx_left_out)
            l_cv = l_fps_dat.copy()
            per_cv = l_per.copy()

            l_cv.pop(idx_left_out)
            per_cv.pop(idx_left_out)

            conn_arr = []
            for f in l_cv:
                conn_arr.append(f.flatten())
            conn_arr = np.array(conn_arr)

            rmap_cv = np.nan_to_num(self.get_RMAP(conn_arr.T, np.array(per_cv)))

            per_predict.append(
                np.nan_to_num(
                    self.get_corr_numba(
                        rmap_cv, l_fps_dat[idx_left_out].flatten()
                    )
                )
            )
            per_left_out.append(l_per[idx_left_out])
        return per_left_out, per_predict

    def leave_one_sub_out_cv(
        self, l_fps_names: list, l_fps_dat: list, l_per: list, sub_list: list
    ):
        # l_fps_dat assume non flatted arrays
        # each fp including the sub_list string will be iteratively removed for test set

        per_predict = []
        per_left_out = []

        for subject_test in sub_list:
            # print(subject_test)
            idx_test = [
                idx for idx, f in enumerate(l_fps_names) if subject_test in f
            ]
            idx_train = [
                idx
                for idx, f in enumerate(l_fps_names)
                if subject_test not in f
            ]
            l_cv = list(np.array(l_fps_dat)[idx_train])
            per_cv = list(np.array(l_per)[idx_train])

            conn_arr = []
            for f in l_cv:
                conn_arr.append(f.flatten())
            conn_arr = np.array(conn_arr)
            rmap_cv = np.nan_to_num(self.get_RMAP(conn_arr.T, np.array(per_cv)))

            for idx in idx_test:
                per_predict.append(
                    np.nan_to_num(
                        self.get_corr_numba(rmap_cv, l_fps_dat[idx].flatten())
                    )
                )
                per_left_out.append(l_per[idx])
        return per_left_out, per_predict

    def get_highest_corr_sub_ch(
        self,
        cohort_test: str,
        sub_test: str,
        ch_test: str,
        cohorts_train: dict,
        path_dir: str = r"C:\Users\ICN_admin\OneDrive - Charité - Universitätsmedizin Berlin\Connectomics\DecodingToolbox_BerlinPittsburgh_Beijing\functional_connectivity",
    ):

        fp_test = self.get_fingerprints_from_path_with_cond(
            path_dir=path_dir,
            str_to_keep=f"{cohort_test}_{sub_test}_ROI_{ch_test}",
            keep=True,
        )[1][
            0
        ].flatten()  # index 1 for getting the array, 0 for the list fp that was found

        fp_pairs = []

        for cohort in cohorts_train.keys():
            for sub in cohorts_train[cohort]:
                fps_name, fps = self.get_fingerprints_from_path_with_cond(
                    path_dir=path_dir,
                    str_to_keep=f"{cohort}_{sub}_ROI",
                    keep=True,
                )

                for fp, fp_name in zip(fps, fps_name):
                    ch = fp_name[
                        fp_name.find("ROI") + 4 : fp_name.find("func") - 1
                    ]
                    corr_val = self.get_corr_numba(fp_test, fp)
                    fp_pairs.append([cohort, sub, ch, corr_val])

        idx_max = np.argmax(np.array(fp_pairs)[:, 3])
        return fp_pairs[idx_max][0:3]

    def plot_performance_prediction_correlation(
        per_left_out, per_predict, out_path_save: str = None
    ):
        df_plt_corr = pd.DataFrame()
        df_plt_corr["test_performance"] = per_left_out
        df_plt_corr["struct_conn_predict"] = (
            per_predict  # change "struct" with "funct" for functional connectivity
        )

        nm_plots.reg_plot(
            x_col="test_performance",
            y_col="struct_conn_predict",
            data=df_plt_corr,
            out_path_save=out_path_save,
        )<|MERGE_RESOLUTION|>--- conflicted
+++ resolved
@@ -1,9 +1,7 @@
 import numpy as np
 import os
-<<<<<<< HEAD
 import wget
-=======
->>>>>>> fd0476cc
+
 
 # from numba import jit
 from scipy import stats
@@ -17,7 +15,6 @@
 
 from py_neuromodulation import nm_plots
 
-<<<<<<< HEAD
 LIST_STRUC_UNCONNECTED_GRIDPOINTS_HULL = [256, 385, 417, 447, 819, 914]
 LIST_STRUC_UNCONNECTED_GRIDPOINTS_WHOLEBRAIN = [
     1,
@@ -302,10 +299,6 @@
 
 
 class RMAPCross_Val_ChannelSelector:
-=======
-
-class RMAPChannelSelector:
->>>>>>> fd0476cc
 
     def __init__(self) -> None:
         pass
