"""Module for real-time data normalization."""
from enum import Enum

import sklearn.preprocessing
import numpy as np


class NORM_METHODS(Enum):
    MEAN = "mean"
    MEDIAN = "median"
    ZSCORE = "zscore"
    ZSCORE_MEDIAN = "zscore-median"
    QUANTILE = "quantile"
    POWER = "power"
    ROBUST = "robust"
    MINMAX = "minmax"


class RawNormalizer:
    def __init__(
        self,
        sfreq: int | float,
        sampling_rate_features_hz: int,
        normalization_method: str = "zscore",
        normalization_time_s: int | float = 30,
        clip: bool | int | float = False,
    ) -> None:
        """Normalize raw data.

        normalize_samples : int
            number of past samples considered for normalization
        sample_add : int
            number of samples to add to previous
        method : str | default is 'mean'
            data is normalized via subtraction of the 'mean' or 'median' and
            subsequent division by the 'mean' or 'median'. For z-scoring enter
            'zscore'.
        clip : int | float, optional
            value at which to clip after normalization
        """
        self.method = normalization_method
        self.clip = clip
        self.num_samples_normalize = int(normalization_time_s * sfreq)
        self.add_samples = int(sfreq / sampling_rate_features_hz)
        self.previous = None

    def process(self, data: np.ndarray) -> np.ndarray:
        data = data.T
        if self.previous is None:
            self.previous = data
            return data.T

        self.previous = np.vstack((self.previous, data[-self.add_samples :]))

        data, self.previous = _normalize_and_clip(
            current=data,
            previous=self.previous,
            method=self.method,
            clip=self.clip,
            description="raw",
        )
        if self.previous.shape[0] >= self.num_samples_normalize:
            self.previous = self.previous[1:]

        return data.T


class FeatureNormalizer:
    def __init__(
        self,
        sampling_rate_features_hz: int,
        normalization_method: str = "zscore",
        normalization_time_s: int | float = 30,
        clip: bool | int | float = False,
    ) -> None:
        """Normalize raw data.

        normalize_samples : int
            number of past samples considered for normalization
        sample_add : int
            number of samples to add to previous
        method : str | default is 'mean'
            data is normalized via subtraction of the 'mean' or 'median' and
            subsequent division by the 'mean' or 'median'. For z-scoring enter
            'zscore'.
        clip : int | float, optional
            value at which to clip after normalization
        """
        self.method = normalization_method
        self.clip = clip
        self.num_samples_normalize = int(
            normalization_time_s * sampling_rate_features_hz
        )
        self.previous = None

    def process(self, data: np.ndarray) -> np.ndarray:
        if self.previous is None:
            self.previous = data
            return data

        self.previous = np.vstack((self.previous, data))

        data, self.previous = _normalize_and_clip(
            current=data,
            previous=self.previous,
            method=self.method,
            clip=self.clip,
            description="feature",
        )
        if self.previous.shape[0] >= self.num_samples_normalize:
            self.previous = self.previous[1:]

        return data


def _normalize_and_clip(
    current: np.ndarray,
    previous: np.ndarray,
    method: str,
    clip: int | float | bool,
    description: str,
) -> tuple[np.ndarray, np.ndarray]:
    """Normalize data."""
    if method == NORM_METHODS.MEAN.value:
        mean = np.nanmean(previous, axis=0)
        current = (current - mean) / mean
    elif method == NORM_METHODS.MEDIAN.value:
        median = np.nanmedian(previous, axis=0)
        current = (current - median) / median
    elif method == NORM_METHODS.ZSCORE.value:
        mean = np.nanmean(previous, axis=0)
        current = (current - mean) / np.nanstd(previous, axis=0)
    elif method == NORM_METHODS.ZSCORE_MEDIAN.value:
        current = (current - np.nanmedian(previous, axis=0)) / np.nanstd(
            previous, axis=0
        )
    # For the following methods we check for the shape of current
    # when current is a 1D array, then it is the post-processing normalization,
    # and we need to expand, and take the [0, :] component
    # When current is a 2D array, then it is pre-processing normalization, and
    # there's no need for expanding.
    elif method == NORM_METHODS.QUANTILE.value:
<<<<<<< HEAD
        current = (
            sklearn.preprocessing.QuantileTransformer(n_quantiles=300)
            .fit(np.nan_to_num(previous))
            .transform(np.expand_dims(current, axis=0))[0, :]
        )
    elif method == NORM_METHODS.ROBUST.value:
        current = (
            sklearn.preprocessing.RobustScaler()
            .fit(np.nan_to_num(previous))
            .transform(np.expand_dims(current, axis=0))[0, :]
        )
    elif method == NORM_METHODS.MINMAX.value:
        current = (
            sklearn.preprocessing.MinMaxScaler()
            .fit(np.nan_to_num(previous))
            .transform(np.expand_dims(current, axis=0))[0, :]
        )
    elif method == NORM_METHODS.POWER.value:
        current = (
            sklearn.preprocessing.PowerTransformer()
            .fit(np.nan_to_num(previous))
            .transform(np.expand_dims(current, axis=0))[0, :]
        )
=======
        if len(current.shape) == 1:
            current = (
                preprocessing.QuantileTransformer(n_quantiles=300)
                    .fit(np.nan_to_num(previous))
                    .transform(np.expand_dims(current, axis=0))[0, :]
            )
        else:
            current = (
                preprocessing.QuantileTransformer(n_quantiles=300)
                .fit(np.nan_to_num(previous))
                .transform(current)
            )
    elif method == NORM_METHODS.ROBUST.value:
        if len(current.shape) == 1:
            current = (
                preprocessing.RobustScaler()
                    .fit(np.nan_to_num(previous))
                    .transform(np.expand_dims(current, axis=0))[0, :]
            )
        else:
            current = (
                preprocessing.RobustScaler()
                    .fit(np.nan_to_num(previous))
                    .transform(current)
            )

    elif method == NORM_METHODS.MINMAX.value:
        if len(current.shape) == 1:
            current = (
                preprocessing.MinMaxScaler()
                    .fit(np.nan_to_num(previous))
                    .transform(np.expand_dims(current, axis=0))[0, :]
            )
        else:
            current = (
                preprocessing.MinMaxScaler()
                    .fit(np.nan_to_num(previous))
                    .transform(current)
            )
    elif method == NORM_METHODS.POWER.value:
        if len(current.shape) == 1:
            current = (
                preprocessing.PowerTransformer()
                    .fit(np.nan_to_num(previous))
                    .transform(np.expand_dims(current, axis=0))[0, :]
            )
        else:
            current = (
                preprocessing.PowerTransformer()
                    .fit(np.nan_to_num(previous))
                    .transform(current)
            )
>>>>>>> b20fceb8
    else:
        raise ValueError(
            f"Only {[e.value for e in NORM_METHODS]} are supported as "
            f"{description} normalization methods. Got {method}."
        )

    if clip:
        current = _clip(data=current, clip=clip)
    return current, previous


def _clip(data: np.ndarray, clip: bool | int | float) -> np.ndarray:
    """Clip data."""
    if clip is True:
        clip = 3.0  # default value
    else:
        clip = float(clip)
    return np.nan_to_num(data).clip(min=-clip, max=clip)<|MERGE_RESOLUTION|>--- conflicted
+++ resolved
@@ -1,7 +1,7 @@
 """Module for real-time data normalization."""
 from enum import Enum
 
-import sklearn.preprocessing
+from sklearn import preprocessing
 import numpy as np
 
 
@@ -140,31 +140,6 @@
     # When current is a 2D array, then it is pre-processing normalization, and
     # there's no need for expanding.
     elif method == NORM_METHODS.QUANTILE.value:
-<<<<<<< HEAD
-        current = (
-            sklearn.preprocessing.QuantileTransformer(n_quantiles=300)
-            .fit(np.nan_to_num(previous))
-            .transform(np.expand_dims(current, axis=0))[0, :]
-        )
-    elif method == NORM_METHODS.ROBUST.value:
-        current = (
-            sklearn.preprocessing.RobustScaler()
-            .fit(np.nan_to_num(previous))
-            .transform(np.expand_dims(current, axis=0))[0, :]
-        )
-    elif method == NORM_METHODS.MINMAX.value:
-        current = (
-            sklearn.preprocessing.MinMaxScaler()
-            .fit(np.nan_to_num(previous))
-            .transform(np.expand_dims(current, axis=0))[0, :]
-        )
-    elif method == NORM_METHODS.POWER.value:
-        current = (
-            sklearn.preprocessing.PowerTransformer()
-            .fit(np.nan_to_num(previous))
-            .transform(np.expand_dims(current, axis=0))[0, :]
-        )
-=======
         if len(current.shape) == 1:
             current = (
                 preprocessing.QuantileTransformer(n_quantiles=300)
@@ -217,7 +192,6 @@
                     .fit(np.nan_to_num(previous))
                     .transform(current)
             )
->>>>>>> b20fceb8
     else:
         raise ValueError(
             f"Only {[e.value for e in NORM_METHODS]} are supported as "
