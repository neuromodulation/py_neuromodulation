from .generator import RawDataGenerator
from .mnelsl_player import LSLOfflinePlayer
<<<<<<< HEAD
from .mnelsl_stream import LSLStream
from .stream import Stream
from .settings import NMSettings

=======

try:
    from .mnelsl_stream import LSLStream
except Exception as e:
    print(f"A RuntimeError occurred: {e}")

>>>>>>> d263661a
<|MERGE_RESOLUTION|>--- conflicted
+++ resolved
@@ -1,15 +1,9 @@
-from .generator import RawDataGenerator
-from .mnelsl_player import LSLOfflinePlayer
-<<<<<<< HEAD
-from .mnelsl_stream import LSLStream
-from .stream import Stream
-from .settings import NMSettings
-
-=======
-
-try:
-    from .mnelsl_stream import LSLStream
-except Exception as e:
-    print(f"A RuntimeError occurred: {e}")
-
->>>>>>> d263661a
+from .generator import RawDataGenerator
+from .mnelsl_player import LSLOfflinePlayer
+from .stream import Stream
+from .settings import NMSettings
+
+try:
+    from .mnelsl_stream import LSLStream
+except Exception as e:
+    print(f"A RuntimeError occurred: {e}")