"""Module for generic and offline data streams."""

import time
from typing import TYPE_CHECKING
from collections.abc import Iterator
import numpy as np
from pathlib import Path

import py_neuromodulation as nm
from contextlib import suppress

from py_neuromodulation.stream.data_processor import DataProcessor
<<<<<<< HEAD
from py_neuromodulation.utils.types import _PathLike, FeatureName
from py_neuromodulation.utils.file_writer import MsgPackFileWriter
=======
from py_neuromodulation.utils.types import _PathLike, FEATURE_NAME
>>>>>>> d8581c1a
from py_neuromodulation.stream.settings import NMSettings
from py_neuromodulation.analysis.decode import RealTimeDecoder

if TYPE_CHECKING:
    import pandas as pd


class Stream:
    """_GenericStream base class.
    This class can be inherited for different types of offline streams

    Parameters
    ----------
    nm_stream_abc : stream_abc.NMStream
    """

    def __init__(
        self,
        sfreq: float,
        channels: "pd.DataFrame | _PathLike | None" = None,
        data: "np.ndarray | pd.DataFrame | None" = None,
        settings: NMSettings | _PathLike | None = None,
        line_noise: float | None = 50,
        sampling_rate_features_hz: float | None = None,
        path_grids: _PathLike | None = None,
        coord_names: list | None = None,
        is_stream_lsl: bool = False,
        coord_list: list | None = None,
        verbose: bool = True,
    ) -> None:
        """Stream initialization

        Parameters
        ----------
        sfreq : float
            sampling frequency of data in Hertz
        channels : pd.DataFrame | _PathLike
            parametrization of channels (see define_channels.py for initialization)
        data : np.ndarray | pd.DataFrame | None, optional
            data to be streamed with shape (n_channels, n_time), by default None
        settings : NMSettings | _PathLike | None, optional
            Initialized settings.NMSettings object, by default the py_neuromodulation/settings.yaml are read
            and passed into a settings object
        line_noise : float | None, optional
            line noise, by default 50
        sampling_rate_features_hz : float | None, optional
            feature sampling rate, by default None
        path_grids : _PathLike | None, optional
            path to grid_cortex.tsv and/or gird_subcortex.tsv, by default Non
        coord_names : list | None, optional
            coordinate name in the form [coord_1_name, coord_2_name, etc], by default None
        coord_list : list | None, optional
            coordinates in the form [[coord_1_x, coord_1_y, coord_1_z], [coord_2_x, coord_2_y, coord_2_z],], by default None
        verbose : bool, optional
            print out stream computation time information, by default True
        """
        self.settings: NMSettings = NMSettings.load(settings)

        if channels is None and data is not None:
            channels = nm.utils.channels.get_default_channels_from_data(data)

        if channels is not None:
            self.channels = nm.io.load_channels(channels)

        if self.channels.query("used == 1 and target == 0").shape[0] == 0:
            raise ValueError(
                "No channels selected for analysis that have column 'used' = 1 and 'target' = 0. Please check your channels"
            )

        if channels is None and data is None:
            raise ValueError("Either `channels` or `data` must be passed to `Stream`.")

        # If features that use frequency ranges are on, test them against nyquist frequency
        use_freq_ranges: list[FEATURE_NAME] = [
            "bandpass_filter",
            "stft",
            "fft",
            "welch",
            "bursts",
            "coherence",
            "nolds",
            "bispectrum",
        ]

        need_nyquist_check = any(
            (f in use_freq_ranges for f in self.settings.features.get_enabled())
        )

        if need_nyquist_check:
            assert all(
                fb.frequency_high_hz < sfreq / 2
                for fb in self.settings.frequency_ranges_hz.values()
            ), (
                "If a feature that uses frequency ranges is selected, "
                "the frequency band ranges need to be smaller than the nyquist frequency.\n"
                f"Got sfreq = {sfreq} and fband ranges:\n {self.settings.frequency_ranges_hz}"
            )

        if sampling_rate_features_hz is not None:
            self.settings.sampling_rate_features_hz = sampling_rate_features_hz

        if path_grids is None:
            path_grids = nm.PYNM_DIR

        self.path_grids = path_grids
        self.verbose = verbose
        self.sfreq = sfreq
        self.line_noise = line_noise
        self.coord_names = coord_names
        self.coord_list = coord_list
        self.sess_right = None
        self.projection = None
        self.model = None
        self.is_running = False

        # TODO(toni): is it necessary to initialize the DataProcessor on stream init?
        # timon: yes, I think so, because specific feature settings can thus be investigated?
        self.data_processor = DataProcessor(
            sfreq=self.sfreq,
            settings=self.settings,
            channels=self.channels,
            path_grids=self.path_grids,
            coord_names=coord_names,
            coord_list=coord_list,
            line_noise=line_noise,
            verbose=self.verbose,
        )

        self.data = data

        self.target_idx_initialized: bool = False

    def _add_target(self, feature_dict: dict, data: np.ndarray) -> None:
        """Add target channels to feature series.

        Parameters
        ----------
        feature_dict : dict
        data : np.ndarray
            Raw data with shape (n_channels, n_samples).
            Channels not usd for feature computation are also included

        Returns
        -------
        dict
            feature dict with target channels added
        """

        if self.channels["target"].sum() > 0:
            if not self.target_idx_initialized:
                self.target_indexes = self.channels[self.channels["target"] == 1].index
                self.target_names = self.channels.loc[
                    self.target_indexes, "name"
                ].to_list()
                self.target_idx_initialized = True

            for target_idx, target_name in zip(self.target_indexes, self.target_names):
                feature_dict[target_name] = data[target_idx, -1]

    def _handle_data(self, data: "np.ndarray | pd.DataFrame") -> np.ndarray:
        names_expected = self.channels["name"].to_list()

        if isinstance(data, np.ndarray):
            if not len(names_expected) == data.shape[0]:
                raise ValueError(
                    "If data is passed as an array, the first dimension must"
                    " match the number of channel names in `channels`.\n"
                    f" Number of data channels (data.shape[0]): {data.shape[0]}\n"
                    f' Length of channels["name"]: {len(names_expected)}.'
                )
            return data

        names_data = data.columns.to_list()
        if not (
            len(names_expected) == len(names_data)
            and sorted(names_expected) == sorted(names_data)
        ):
            raise ValueError(
                "If data is passed as a DataFrame, the"
                "column names must match the channel names in `channels`.\n"
                f"Input dataframe column names: {names_data}\n"
                f'Expected (from channels["name"]): : {names_expected}.'
            )
        return data.to_numpy().transpose()

    def run(
        self,
        data: "np.ndarray | pd.DataFrame | None" = None,
        out_dir: _PathLike = "",
        experiment_name: str = "sub",
        is_stream_lsl: bool = False,
        stream_lsl_name: str | None = None,
        save_csv: bool = True,
        save_interval: int = 10,
        return_df: bool = True,
        simulate_real_time: bool = False,
        decoder: RealTimeDecoder = None,
        feature_queue: "queue.Queue | None"  = None,
        rawdata_queue: "queue.Queue | None" = None,
        stream_handling_queue: "queue.Queue | None" = None,
    ):
        self.is_stream_lsl = is_stream_lsl
        self.stream_lsl_name = stream_lsl_name
        self.stream_handling_queue = stream_handling_queue
        self.save_csv = save_csv
        self.save_interval = save_interval
        self.return_df = return_df
        self.out_dir = Path.cwd() / experiment_name if not out_dir else Path(out_dir)
        self.experiment_name = experiment_name

        # Validate input data
        if data is not None:
            data = self._handle_data(data)
        elif self.data is not None:
            data = self._handle_data(self.data)
        elif self.data is None and data is None and self.is_stream_lsl is False:
            raise ValueError("No data passed to run function.")

        file_writer = MsgPackFileWriter(name=experiment_name, out_dir=out_dir)

        self.batch_count: int = 0  # Keep track of the number of batches processed

        self.data_processor = DataProcessor(
            sfreq=self.sfreq,
            settings=self.settings,
            channels=self.channels,
            path_grids=self.path_grids,
            coord_names=self.coord_names,
            coord_list=self.coord_list,
            line_noise=self.line_noise,
            verbose=self.verbose,
        )

        nm.logger.log_to_file(out_dir)

        self.generator: Iterator
        if not is_stream_lsl:
            from py_neuromodulation.stream.generator import RawDataGenerator

            self.generator = RawDataGenerator(
                data,
                self.sfreq,
                self.settings.sampling_rate_features_hz,
                self.settings.segment_length_features_ms,
            )
            nm.logger.info("Initializing RawDataGenerator")
        else:
            from py_neuromodulation.stream.mnelsl_stream import LSLStream

            self.lsl_stream = LSLStream(
                settings=self.settings, stream_name=stream_lsl_name
            )

            if self.sfreq != self.lsl_stream.stream.sinfo.sfreq:
                error_msg = (
                    f"Sampling frequency of the lsl-stream ({self.lsl_stream.stream.sinfo.sfreq}) "
                    f"does not match the settings ({self.sfreq})."
                    "The sampling frequency read from the stream will be used"
                )
                nm.logger.warning(error_msg)
                self.sfreq = self.lsl_stream.stream.sinfo.sfreq

            self.generator = self.lsl_stream.get_next_batch()

        prev_batch_end = 0
        for timestamps, data_batch in self.generator:
            self.is_running = True
            if self.stream_handling_queue is not None:
                if simulate_real_time:
                    time.sleep(1 / self.settings.sampling_rate_features_hz)
                if not self.stream_handling_queue.empty():
                    signal = self.stream_handling_queue.get()
                    nm.logger.info(f"Got signal: {signal}")
                    if signal == "stop":
                        break

            if data_batch is None:
                nm.logger.info("Data batch is None, stopping run function")
                break

            nm.logger.info("Processing new data batch")
            feature_dict = self.data_processor.process(data_batch)

            this_batch_end = timestamps[-1]
            batch_length = this_batch_end - prev_batch_end
            nm.logger.debug(
                f"{batch_length:.3f} seconds of new data processed",
            )

            if decoder is not None:
                ch_to_decode = self.channels.query("used == 1").iloc[0]["name"]
                feature_dict = decoder.predict(feature_dict, ch_to_decode, fft_bands_only=True)

            feature_dict["time"] = np.ceil(this_batch_end * 1000 + 1)

            prev_batch_end = this_batch_end

            if self.verbose:
                nm.logger.info("Time: %.2f", feature_dict["time"] / 1000)

            self._add_target(feature_dict, data_batch)

            with suppress(TypeError):  # Need this because some features output None
                for key, value in feature_dict.items():
                    feature_dict[key] = np.float64(value)

            file_writer.insert_data(feature_dict)
            if feature_queue is not None:
                feature_queue.put(feature_dict)
            if rawdata_queue is not None:
                # convert raw data into dict with new raw data in unit self.sfreq
                new_time_ms = 1000 / self.settings.sampling_rate_features_hz
                new_samples = int(new_time_ms * self.sfreq / 1000)
                data_batch_dict = {}
                data_batch_dict["raw_data"] = {}
                for i, ch in enumerate(self.channels["name"]):
                    # needs to be list since cbor doesn't support np array
                    data_batch_dict["raw_data"][ch] = list(data_batch[i, -new_samples:])
                rawdata_queue.put(data_batch_dict)

<<<<<<< HEAD
=======
            # if self.feature_queue is not None:
            #    self.feature_queue.put(feature_dict)

            if websocket_featues is not None:
                await websocket_featues.send_message(feature_dict)
>>>>>>> d8581c1a
            self.batch_count += 1
            if self.batch_count % self.save_interval == 0:
                file_writer.save()

        file_writer.save()
        if self.save_csv:
            file_writer.save_as_csv(save_all_combined=True)

        if self.return_df:
            feature_df = file_writer.load_all()

        self._save_after_stream()
        self.is_running = False

        return feature_df  # Timon: We could think of returning the feature_reader instead
    

    def plot_raw_signal(
        self,
        sfreq: float | None = None,
        data: np.ndarray | None = None,
        lowpass: float | None = None,
        highpass: float | None = None,
        picks: list | None = None,
        plot_time: bool = True,
        plot_psd: bool = False,
    ) -> None:
        """Use MNE-RawArray Plot to investigate PSD or raw_signal plot.

        Parameters
        ----------
        sfreq : float
            sampling frequency [Hz]
        data : np.ndarray, optional
            data (n_channels, n_times), by default None
        lowpass: float, optional
            cutoff lowpass filter frequency
        highpass: float, optional
            cutoff highpass filter frequency
        picks: list, optional
            list of channels to plot
        plot_time : bool, optional
            mne.io.RawArray.plot(), by default True
        plot_psd : bool, optional
            mne.io.RawArray.plot(), by default False

        Raises
        ------
        ValueError
            raise Exception when no data is passed
        """
        if self.data is None and data is None:
            raise ValueError("No data passed to plot_raw_signal function.")

        if data is None and self.data is not None:
            data = self.data

        if sfreq is None:
            sfreq = self.sfreq

        if self.channels is not None:
            ch_names = self.channels["name"].to_list()
            ch_types = self.channels["type"].to_list()
        else:
            ch_names = [f"ch_{i}" for i in range(data.shape[0])]
            ch_types = ["ecog" for i in range(data.shape[0])]

        from mne import create_info
        from mne.io import RawArray

        info = create_info(ch_names=ch_names, sfreq=sfreq, ch_types=ch_types)
        raw = RawArray(data, info)

        if picks is not None:
            raw = raw.pick(picks)
        self.raw = raw
        if plot_time:
            raw.plot(highpass=highpass, lowpass=lowpass)
        if plot_psd:
            raw.compute_psd().plot()

    def _save_after_stream(
        self,
    ) -> None:
        """Save settings, nm_channels and sidecar after run"""
        self._save_sidecar()
        self._save_settings()
        self._save_channels()

    def _save_features(
        self,
        feature_arr: "pd.DataFrame",
    ) -> None:
        nm.io.save_features(feature_arr, self.out_dir, self.experiment_name)

    def _save_channels(self) -> None:
        self.data_processor.save_channels(self.out_dir, self.experiment_name)

    def _save_settings(self) -> None:
        self.data_processor.save_settings(self.out_dir, self.experiment_name)

    def _save_sidecar(self) -> None:
        """Save sidecar incduing fs, coords, sess_right to
        out_path_root and subfolder 'folder_name'"""
        additional_args = {"sess_right": self.sess_right}
        
        self.data_processor.save_sidecar(
            self.out_dir, self.experiment_name, additional_args
        )<|MERGE_RESOLUTION|>--- conflicted
+++ resolved
@@ -10,12 +10,8 @@
 from contextlib import suppress
 
 from py_neuromodulation.stream.data_processor import DataProcessor
-<<<<<<< HEAD
 from py_neuromodulation.utils.types import _PathLike, FeatureName
 from py_neuromodulation.utils.file_writer import MsgPackFileWriter
-=======
-from py_neuromodulation.utils.types import _PathLike, FEATURE_NAME
->>>>>>> d8581c1a
 from py_neuromodulation.stream.settings import NMSettings
 from py_neuromodulation.analysis.decode import RealTimeDecoder
 
@@ -213,7 +209,7 @@
         return_df: bool = True,
         simulate_real_time: bool = False,
         decoder: RealTimeDecoder = None,
-        feature_queue: "queue.Queue | None"  = None,
+        feature_queue: "queue.Queue | None" = None,
         rawdata_queue: "queue.Queue | None" = None,
         stream_handling_queue: "queue.Queue | None" = None,
     ):
@@ -307,7 +303,9 @@
 
             if decoder is not None:
                 ch_to_decode = self.channels.query("used == 1").iloc[0]["name"]
-                feature_dict = decoder.predict(feature_dict, ch_to_decode, fft_bands_only=True)
+                feature_dict = decoder.predict(
+                    feature_dict, ch_to_decode, fft_bands_only=True
+                )
 
             feature_dict["time"] = np.ceil(this_batch_end * 1000 + 1)
 
@@ -336,14 +334,6 @@
                     data_batch_dict["raw_data"][ch] = list(data_batch[i, -new_samples:])
                 rawdata_queue.put(data_batch_dict)
 
-<<<<<<< HEAD
-=======
-            # if self.feature_queue is not None:
-            #    self.feature_queue.put(feature_dict)
-
-            if websocket_featues is not None:
-                await websocket_featues.send_message(feature_dict)
->>>>>>> d8581c1a
             self.batch_count += 1
             if self.batch_count % self.save_interval == 0:
                 file_writer.save()
@@ -358,8 +348,9 @@
         self._save_after_stream()
         self.is_running = False
 
-        return feature_df  # Timon: We could think of returning the feature_reader instead
-    
+        return (
+            feature_df  # Timon: We could think of returning the feature_reader instead
+        )
 
     def plot_raw_signal(
         self,
@@ -449,7 +440,7 @@
         """Save sidecar incduing fs, coords, sess_right to
         out_path_root and subfolder 'folder_name'"""
         additional_args = {"sess_right": self.sess_right}
-        
+
         self.data_processor.save_sidecar(
             self.out_dir, self.experiment_name, additional_args
         )