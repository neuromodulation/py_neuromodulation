from collections.abc import Iterable
import numpy as np
<<<<<<< HEAD


from typing import TYPE_CHECKING, Annotated
from pydantic import Field
=======
from typing import TYPE_CHECKING, Literal
>>>>>>> 35ac9f1a

from py_neuromodulation.utils.types import NMFeature, NMBaseModel
from py_neuromodulation.utils.pydantic_extensions import NMField

if TYPE_CHECKING:
    from py_neuromodulation import NMSettings


ListOfTwoStr = Annotated[list[str], Field(min_length=2, max_length=2)]


MNE_CONNECTIVITY_METHOD = Literal[
    "coh",
    "cohy",
    "imcoh",
    "cacoh",
    "mic",
    "mim",
    "plv",
    "ciplv",
    "ppc",
    "pli",
    "dpli",
    "wpli",
    "wpli2_debiased",
    "gc",
    "gc_tr",
]

MNE_CONNECTIVITY_MODE = Literal["multitaper", "fourier", "cwt_morlet"]


class MNEConnectivitySettings(NMBaseModel):
<<<<<<< HEAD
    method: str = "plv"
    mode: str = "multitaper"
    channels: list[ListOfTwoStr] = []
=======
    method: MNE_CONNECTIVITY_METHOD = NMField(default="plv")
    mode: MNE_CONNECTIVITY_MODE = NMField(default="multitaper")
>>>>>>> 35ac9f1a


class MNEConnectivity(NMFeature):
    def __init__(
        self,
        settings: "NMSettings",
        ch_names: Iterable[str],
        sfreq: float,
    ) -> None:
        self.settings = settings

        self.ch_names = ch_names
        self.sfreq = sfreq

        self.channels = settings.mne_connectivity_settings.channels

        # Params used by spectral_connectivity_epochs
        self.mode = settings.mne_connectivity_settings.mode
        self.method = settings.mne_connectivity_settings.method
        self.indices = ([], [])  # convert channel names to channel indices in data
        for con_idx in range(len(self.channels)):
            seed_name = self.channels[con_idx][0]
            target_name = self.channels[con_idx][1]
            seed_name_reref = [ch for ch in self.ch_names if ch.startswith(seed_name)][0]
            target_name_reref = [ch for ch in self.ch_names if ch.startswith(target_name)][0]
            self.indices[0].append(self.ch_names.index(seed_name_reref))
            self.indices[1].append(self.ch_names.index(target_name_reref))

        self.fbands = settings.frequency_ranges_hz
        self.fband_ranges: list = []
        self.result_keys = []

        self.prev_batch_shape: tuple = (-1, -1)  # sentinel value

    # TODO: If sfreq or channels change, do we re-initialize the whole Stream object?
    def calc_feature(self, data: np.ndarray) -> dict:
        from mne_connectivity import spectral_connectivity_epochs

        # n_jobs is here kept to 1, since setup of the multiprocessing Pool
        # takes longer than most batch computing sizes
        spec_out = spectral_connectivity_epochs(
            data=np.expand_dims(data, axis=0),  # add singleton epoch dimension
            sfreq=self.sfreq,
            method=self.method,
            mode=self.mode,
            indices=self.indices,
            verbose=False,
        )
        dat_conn: np.ndarray = spec_out.get_data()

        # Get frequency band ranges only for the first batch, it's already the same
        if len(self.fband_ranges) == 0:
            for fband_range in self.fbands.values():
                self.fband_ranges.append(
                    np.where(
                        (np.array(spec_out.freqs) >= fband_range[0])
                        & (np.array(spec_out.freqs) <= fband_range[1])
                    )[0]
                )

        # TODO: If I compute the mean for the entire fband, results are almost the same before
        # normalization (0.9999999... vs 1.0), but some change wildly after normalization (-3 vs 0)
        # Investigate why, is this a bug in normalization?
        feature_results = {}
        for con_idx in np.arange(dat_conn.shape[0]):
            for fband_idx, fband_name in enumerate(self.fbands):
                # TODO: Add support for max_fband and max_allfbands
                feature_results[
                    "_".join(
                        [
                            self.method,
                            self.channels[con_idx][0],  # seed channel name
                            "to",
                            self.channels[con_idx][1],  # target channel name
                            "mean_fband",
                            fband_name,
                        ]
                    )
                ] = np.mean(dat_conn[con_idx, self.fband_ranges[fband_idx]])

        # Store current experiment parameters to check if re-initialization is needed
        self.prev_batch_shape = data.shape

        return feature_results<|MERGE_RESOLUTION|>--- conflicted
+++ resolved
@@ -1,13 +1,8 @@
 from collections.abc import Iterable
 import numpy as np
-<<<<<<< HEAD
-
 
 from typing import TYPE_CHECKING, Annotated
 from pydantic import Field
-=======
-from typing import TYPE_CHECKING, Literal
->>>>>>> 35ac9f1a
 
 from py_neuromodulation.utils.types import NMFeature, NMBaseModel
 from py_neuromodulation.utils.pydantic_extensions import NMField
@@ -41,14 +36,10 @@
 
 
 class MNEConnectivitySettings(NMBaseModel):
-<<<<<<< HEAD
-    method: str = "plv"
-    mode: str = "multitaper"
     channels: list[ListOfTwoStr] = []
-=======
     method: MNE_CONNECTIVITY_METHOD = NMField(default="plv")
     mode: MNE_CONNECTIVITY_MODE = NMField(default="multitaper")
->>>>>>> 35ac9f1a
+    channels: list[ListOfTwoStr] = []
 
 
 class MNEConnectivity(NMFeature):
