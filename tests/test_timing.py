--- conflicted
+++ resolved
@@ -75,8 +75,4 @@
         features.time.iloc[1] - features.time.iloc[0]
     ) == 1000 / sampling_rate_features_hz
 
-<<<<<<< HEAD
-    assert features["time"].iloc[0] - 1 == settings["segment_length_features_ms"]  # remove 1 due to python counting
-=======
-    assert features.time.iloc[0] == settings.segment_length_features_ms
->>>>>>> 133372a0
+    assert features["time"].iloc[0] - 1 == settings["segment_length_features_ms"]  # remove 1 due to python counting