--- conflicted
+++ resolved
@@ -1,156 +1,145 @@
-import { getBackendURL } from "@/utils/getBackendURL";
-import { createStore } from "./createStore";
-
-const INITIAL_DELAY = 3000; // wait for Flask
-const RETRY_DELAY = 1000; // ms
-const MAX_RETRIES = 100;
-
-<<<<<<< HEAD
-const uploadSettingsToServer = async (settings) => {
-  try {
-    const response = await fetch(getBackendURL("/api/settings"), {
-      method: "POST",
-      headers: {
-        "Content-Type": "application/json",
-      },
-      body: JSON.stringify(settings),
-    });
-    if (!response.ok) {
-      throw new Error("Failed to update settings");
-    }
-    return { success: true };
-  } catch (error) {
-    console.error("Error updating settings:", error);
-    return { success: false, error };
-  }
-};
-
-=======
->>>>>>> d8581c1a
-export const useSettingsStore = createStore("settings", (set, get) => ({
-  settings: null,
-  lastValidSettings: null,
-  frequencyRangeOrder: [],
-  isLoading: false,
-  error: null,
-  validationErrors: null,
-  retryCount: 0,
-
-  updateLocalSettings: (updater) => {
-    set((state) => updater(state.settings));
-  },
-
-  fetchSettingsWithDelay: () => {
-    set({ isLoading: true, error: null });
-    setTimeout(() => {
-      get().fetchSettings();
-    }, INITIAL_DELAY);
-  },
-
-  fetchSettings: async (reset = false) => {
-    console.log("Fetching settings...");
-    try {
-<<<<<<< HEAD
-      console.log("Fetching settings...");
-      const response = await fetch(getBackendURL("/api/settings"));
-=======
-      const response = await fetch(
-        `/api/settings${reset ? "?reset=true" : ""}`
-      );
-
->>>>>>> d8581c1a
-      if (!response.ok) {
-        throw new Error("Failed to fetch settings");
-      }
-
-      const data = await response.json();
-
-      set({
-        settings: data,
-        lastValidSettings: data,
-        frequencyRangeOrder: Object.keys(data.frequency_ranges_hz || {}),
-        retryCount: 0,
-      });
-    } catch (error) {
-      console.log("Error fetching settings:", error);
-      set((state) => ({
-        error: error.message,
-        retryCount: state.retryCount + 1,
-      }));
-
-      console.log(get().retryCount);
-
-      if (get().retryCount < MAX_RETRIES) {
-        await new Promise((resolve) => setTimeout(resolve, RETRY_DELAY));
-        return get().fetchSettings();
-      } else {
-        console.error("Error fetching settings after all retries:", error);
-      }
-    }
-  },
-
-  resetRetryCount: () => set({ retryCount: 0 }),
-
-  resetSettings: async () => {
-    await get().fetchSettings(true);
-  },
-
-  updateFrequencyRangeOrder: (newOrder) => {
-    set({ frequencyRangeOrder: newOrder });
-  },
-
-  uploadSettings: async (updater, validateOnly = false) => {
-    if (updater) {
-      set((state) => {
-        updater(state.settings);
-      });
-    }
-
-    const currentSettings = get().settings;
-
-    try {
-      const response = await fetch(
-        `/api/settings${validateOnly ? "?validate_only=true" : ""}`,
-        {
-          method: "POST",
-          headers: {
-            "Content-Type": "application/json",
-          },
-          body: JSON.stringify(currentSettings),
-        }
-      );
-
-      const data = await response.json();
-
-      if (!response.ok) {
-        throw new Error("Failed to upload settings to backend");
-      }
-
-      if (data.valid) {
-        // Settings are valid
-        set({
-          lastValidSettings: currentSettings,
-          validationErrors: null,
-        });
-        return true;
-      } else {
-        // Settings are invalid
-        set({
-          validationErrors: data.errors,
-        });
-        // Note: We don't revert the settings here, keeping the potentially invalid state
-        return false;
-      }
-    } catch (error) {
-      console.error(
-        `Error ${validateOnly ? "validating" : "updating"} settings:`,
-        error
-      );
-      return false;
-    }
-  },
-}));
-
-export const useSettings = () => useSettingsStore((state) => state.settings);
-export const useFetchSettings = () =>
-  useSettingsStore((state) => state.fetchSettingsWithDelay);
+import { getBackendURL } from "@/utils/getBackendURL";
+import { createStore } from "./createStore";
+
+const INITIAL_DELAY = 3000; // wait for Flask
+const RETRY_DELAY = 1000; // ms
+const MAX_RETRIES = 100;
+
+const uploadSettingsToServer = async (settings) => {
+  try {
+    const response = await fetch(getBackendURL("/api/settings"), {
+      method: "POST",
+      headers: {
+        "Content-Type": "application/json",
+      },
+      body: JSON.stringify(settings),
+    });
+    if (!response.ok) {
+      throw new Error("Failed to update settings");
+    }
+    return { success: true };
+  } catch (error) {
+    console.error("Error updating settings:", error);
+    return { success: false, error };
+  }
+};
+
+export const useSettingsStore = createStore("settings", (set, get) => ({
+  settings: null,
+  lastValidSettings: null,
+  frequencyRangeOrder: [],
+  isLoading: false,
+  error: null,
+  validationErrors: null,
+  retryCount: 0,
+
+  updateLocalSettings: (updater) => {
+    set((state) => updater(state.settings));
+  },
+
+  fetchSettingsWithDelay: () => {
+    set({ isLoading: true, error: null });
+    setTimeout(() => {
+      get().fetchSettings();
+    }, INITIAL_DELAY);
+  },
+
+  fetchSettings: async () => {
+    try {
+      console.log("Fetching settings...");
+      const response = await fetch(getBackendURL("/api/settings"));
+      if (!response.ok) {
+        throw new Error("Failed to fetch settings");
+      }
+
+      const data = await response.json();
+
+      set({
+        settings: data,
+        lastValidSettings: data,
+        frequencyRangeOrder: Object.keys(data.frequency_ranges_hz || {}),
+        retryCount: 0,
+      });
+    } catch (error) {
+      console.log("Error fetching settings:", error);
+      set((state) => ({
+        error: error.message,
+        retryCount: state.retryCount + 1,
+      }));
+
+      console.log(get().retryCount);
+
+      if (get().retryCount < MAX_RETRIES) {
+        await new Promise((resolve) => setTimeout(resolve, RETRY_DELAY));
+        return get().fetchSettings();
+      } else {
+        console.error("Error fetching settings after all retries:", error);
+      }
+    }
+  },
+
+  resetRetryCount: () => set({ retryCount: 0 }),
+
+  resetSettings: async () => {
+    await get().fetchSettings(true);
+  },
+
+  updateFrequencyRangeOrder: (newOrder) => {
+    set({ frequencyRangeOrder: newOrder });
+  },
+
+  uploadSettings: async (updater, validateOnly = false) => {
+    if (updater) {
+      set((state) => {
+        updater(state.settings);
+      });
+    }
+
+    const currentSettings = get().settings;
+
+    try {
+      const response = await fetch(
+        `/api/settings${validateOnly ? "?validate_only=true" : ""}`,
+        {
+          method: "POST",
+          headers: {
+            "Content-Type": "application/json",
+          },
+          body: JSON.stringify(currentSettings),
+        }
+      );
+
+      const data = await response.json();
+
+      if (!response.ok) {
+        throw new Error("Failed to upload settings to backend");
+      }
+
+      if (data.valid) {
+        // Settings are valid
+        set({
+          lastValidSettings: currentSettings,
+          validationErrors: null,
+        });
+        return true;
+      } else {
+        // Settings are invalid
+        set({
+          validationErrors: data.errors,
+        });
+        // Note: We don't revert the settings here, keeping the potentially invalid state
+        return false;
+      }
+    } catch (error) {
+      console.error(
+        `Error ${validateOnly ? "validating" : "updating"} settings:`,
+        error
+      );
+      return false;
+    }
+  },
+}));
+
+export const useSettings = () => useSettingsStore((state) => state.settings);
+export const useFetchSettings = () =>
+  useSettingsStore((state) => state.fetchSettingsWithDelay);