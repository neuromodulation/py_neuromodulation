import { useEffect, useState } from "react";
import {
  Box,
  Button,
  Popover,
  Stack,
  Switch,
  TextField,
  Tooltip,
  Typography,
} from "@mui/material";
import { Link } from "react-router-dom";
import { CollapsibleBox, TitledBox } from "@/components";
import { FrequencyRangeList } from "./components/FrequencyRange";
import { useSettingsStore, useStatusBarContent } from "@/stores";
import { filterObjectByKeys } from "@/utils/functions";

const formatKey = (key) => {
  return key
    .split("_")
    .map((word) => word.charAt(0).toUpperCase() + word.slice(1))
    .join(" ");
};

// Wrapper components for each type
const BooleanField = ({ value, onChange, error }) => (
  <Switch checked={value} onChange={(e) => onChange(e.target.checked)} />
);

const errorStyle = {
  "& .MuiOutlinedInput-root": {
    "& fieldset": { borderColor: "error.main" },
    "&:hover fieldset": {
      borderColor: "error.main",
    },
    "&.Mui-focused fieldset": {
      borderColor: "error.main",
    },
  },
};

const StringField = ({ value, onChange, label, error }) => {
  const errorSx = error ? errorStyle : {};
  return (
    <TextField
      value={value}
      onChange={(e) => onChange(e.target.value)}
      label={label}
      sx={{ ...errorSx }}
    />
  );
};

const NumberField = ({ value, onChange, label, error }) => {
  const errorSx = error ? errorStyle : {};

  const handleChange = (event) => {
    const newValue = event.target.value;
    // Only allow numbers and decimal point
    if (newValue === "" || /^\d*\.?\d*$/.test(newValue)) {
      onChange(newValue);
    }
  };

  return (
    <TextField
      type="text" // Using "text" instead of "number" for more control
      value={value}
      onChange={handleChange}
      label={label}
      sx={{ ...errorSx }}
      // InputProps={{
      //   endAdornment: (
      //     <InputAdornment position="end">
      //       <span style={{ lineHeight: 1, display: "inline-block" }}>Hz</span>
      //     </InputAdornment>
      //   ),
      // }}
      inputProps={{
        pattern: "[0-9]*",
      }}
    />
  );
};

// Map component types to their respective wrappers
const componentRegistry = {
  boolean: BooleanField,
  string: StringField,
  number: NumberField,
};

const SettingsField = ({ path, Component, label, value, onChange, error }) => {
  return (
    <Tooltip title={error?.msg || ""} arrow placement="top">
      <Stack direction="row" justifyContent="space-between">
        <Typography variant="body2">{label}</Typography>
        <Component
          value={value}
          onChange={(newValue) => onChange(path, newValue)}
          label={label}
          error={error}
        />
      </Stack>
    </Tooltip>
  );
};

// Function to get the error corresponding to this field or its children
const getFieldError = (fieldPath, errors) => {
  if (!errors) return null;

  return errors.find((error) => {
    const errorPath = error.loc.join(".");
    const currentPath = fieldPath.join(".");
    return errorPath === currentPath || errorPath.startsWith(currentPath + ".");
  });
};

const SettingsSection = ({
  settings,
  title = null,
  path = [],
  onChange,
  errors,
}) => {
  const boxTitle = title ? title : formatKey(path[path.length - 1]);
  /*
  3 possible cases:
  1. Primitive type || 2. Object with component -> Don't iterate, render directly
  3. Object without component or 4. Array -> Iterate and render recursively
  */

  const type = typeof settings;
  const isObject = type === "object" && !Array.isArray(settings);
  const isArray = Array.isArray(settings);

  // __field_type__ should be always present
  if (isObject && !settings.__field_type__) {
    console.log(settings);
    throw new Error("Invalid settings object");
  }
  const fieldType = isObject ? settings.__field_type__ : type;
  const Component = componentRegistry[fieldType];

  // Case 1: Primitive type -> Don't iterate, render directly
  if (!isObject && !isArray) {
    if (!Component) {
      console.error(`Invalid component type: ${type}`);
      return null;
    }

    const error = getFieldError(path, errors);

    return (
      <SettingsField
        Component={Component}
        label={boxTitle}
        value={settings}
        onChange={onChange}
        path={path}
        error={error}
      />
    );
  }

  // Case 2: Object with component -> Don't iterate, render directly
  if (isObject && Component) {
    return (
      <SettingsField
        Component={Component}
        label={boxTitle}
        value={settings}
        onChange={onChange}
        path={path}
        error={getFieldError(path, errors)}
      />
    );
  }

  // Case 3: Object without component or 4. Array -> Iterate and render recursively
  if ((isObject && !Component) || isArray) {
    return (
      <TitledBox title={boxTitle} sx={{ borderRadius: 3 }}>
        {/* Handle recursing through both objects and arrays */}
        {(isArray ? settings : Object.entries(settings)).map((item, index) => {
          const [key, value] = isArray ? [index.toString(), item] : item;
          if (key.startsWith("__")) return null; // Skip metadata fields

          const newPath = [...path, key];

          return (
            <SettingsSection
              key={`${newPath.join(".")}_settingsSection`}
              settings={value}
              path={newPath}
              onChange={onChange}
              errors={errors}
            />
          );
        })}
      </TitledBox>
    );
  }

  // Default case: return null and log an error
  console.error(`Invalid settings object, returning null`);
  return null;
};

const StatusBarSettingsInfo = () => {
  const validationErrors = useSettingsStore((state) => state.validationErrors);
  const [anchorEl, setAnchorEl] = useState(null);
  const open = Boolean(anchorEl);

  const handleOpenErrorsPopover = (event) => {
    setAnchorEl(event.currentTarget);
  };

  const handleCloseErrorsPopover = () => {
    setAnchorEl(null);
  };

  return (
    <>
      {validationErrors?.length > 0 && (
        <>
          <Typography
            variant="body1"
            color="tomato"
            onClick={handleOpenErrorsPopover}
            sx={{ cursor: "pointer" }}
          >
            {validationErrors?.length} errors found in Settings
          </Typography>
          <Popover
            open={open}
            anchorEl={anchorEl}
            onClose={handleCloseErrorsPopover}
            anchorOrigin={{
              vertical: "top",
              horizontal: "center",
            }}
            transformOrigin={{
              vertical: "bottom",
              horizontal: "center",
            }}
          >
            <Stack px={2} py={1} alignItems="flex-start">
              {validationErrors.map((error, index) => (
                <Typography key={index} variant="body1" color="tomato">
                  {index} - [{error.type}] {error.msg}
                </Typography>
              ))}
            </Stack>
          </Popover>
        </>
      )}
    </>
  );
};

export const Settings = () => {
  // Get all necessary state from the settings store
  const settings = useSettingsStore((state) => state.settings);
  const uploadSettings = useSettingsStore((state) => state.uploadSettings);
  const resetSettings = useSettingsStore((state) => state.resetSettings);
  const validationErrors = useSettingsStore((state) => state.validationErrors);
  useStatusBarContent(StatusBarSettingsInfo);

  // This is needed so that the frequency ranges stay in order between updates
  const frequencyRangeOrder = useSettingsStore(
    (state) => state.frequencyRangeOrder
  );
  const updateFrequencyRangeOrder = useSettingsStore(
    (state) => state.updateFrequencyRangeOrder
  );

  // Here I handle the selected feature in the feature settings component
  const [selectedFeature, setSelectedFeature] = useState("");

  useEffect(() => {
    uploadSettings(null, true); // validateOnly = true
  }, [settings]);

  // Inject validation error info into status bar

  // This has to be after all the hooks, otherwise React will complain
  if (!settings) {
    return <div>Loading settings...</div>;
  }

  // This are the callbacks for the different buttons
  const handleChangeSettings = async (path, value) => {
    uploadSettings((settings) => {
      let current = settings;
      for (let i = 0; i < path.length - 1; i++) {
        current = current[path[i]];
      }
      current[path[path.length - 1]] = value;
    }, true); // validateOnly = true
  };

  const handleSaveSettings = () => {
    uploadSettings(() => settings);
  };

  const handleResetSettings = async () => {
    await resetSettings();
  };

  const featureSettingsKeys = Object.keys(settings.features)
    .filter((feature) => settings.features[feature])
    .map((feature) => `${feature}_settings`);

  const enabledFeatures = filterObjectByKeys(settings, featureSettingsKeys);

  const preprocessingSettingsKeys = [
    "preprocessing",
    "raw_resampling_settings",
    "raw_normalization_settings",
    "preprocessing_filter",
  ];

  const postprocessingSettingsKeys = [
    "postprocessing",
    "feature_normalization_settings",
    "project_cortex_settings",
    "project_subcortex_settings",
  ];

  const generalSettingsKeys = [
    "sampling_rate_features_hz",
    "segment_length_features_ms",
  ];

  return (
    <Stack justifyContent="center" pb={2}>
      {/* SETTINGS LAYOUT */}
      <Stack
        direction="row"
        alignItems="flex-start"
        justifyContent="flex-start"
        width="fit-content"
        gap={2}
        p={2}
      >
        {/* GENERAL SETTINGS + FREQUENCY RANGES */}
        <Stack sx={{ minWidth: "33%" }}>
          <TitledBox title="General Settings">
            {generalSettingsKeys.map((key) => (
              <SettingsSection
                key={`${key}_settingsSection`}
                settings={settings[key]}
                path={[key]}
                onChange={handleChangeSettings}
                errors={validationErrors}
              />
            ))}
          </TitledBox>

          <TitledBox title="Frequency Ranges">
            <FrequencyRangeList
              ranges={settings.frequency_ranges_hz}
              rangeOrder={frequencyRangeOrder}
              onOrderChange={updateFrequencyRangeOrder}
              onChange={handleChangeSettings}
              errors={validationErrors}
            />
          </TitledBox>
        </Stack>

        {/* POSTPROCESSING + PREPROCESSING SETTINGS */}
        <TitledBox title="Preprocessing Settings" sx={{ borderRadius: 3 }}>
          {preprocessingSettingsKeys.map((key) => (
            <SettingsSection
              key={`${key}_settingsSection`}
              settings={settings[key]}
              path={[key]}
              onChange={handleChangeSettings}
              errors={validationErrors}
            />
          ))}
        </TitledBox>

        <TitledBox title="Postprocessing Settings" sx={{ borderRadius: 3 }}>
          {postprocessingSettingsKeys.map((key) => (
            <SettingsSection
              key={`${key}_settingsSection`}
              settings={settings[key]}
              path={[key]}
              onChange={handleChangeSettings}
              errors={validationErrors}
            />
          ))}
        </TitledBox>

        {/* FEATURE SETTINGS */}
        <TitledBox title="Feature Settings">
          <Stack direction="row" gap={2}>
            <Box alignSelf={"flex-start"}>
              <SettingsSection
                settings={settings.features}
                path={["features"]}
                onChange={handleChangeSettings}
                sx={{ alignSelf: "flex-start" }}
                errors={validationErrors}
              />
            </Box>
            <Stack alignSelf={"flex-start"}>
              {Object.entries(enabledFeatures).map(
                ([feature, featureSettings]) => (
                  <CollapsibleBox
                    key={`${feature}_collapsibleBox`}
                    title={formatKey(feature)}
                    defaultExpanded={false}
                  >
                    <SettingsSection
                      key={`${feature}_settingsSection`}
                      settings={featureSettings}
                      path={[feature]}
                      onChange={handleChangeSettings}
                      errors={validationErrors}
                    />
                  </CollapsibleBox>
                )
              )}
            </Stack>
          </Stack>
        </TitledBox>
        {/* END SETTINGS LAYOUT */}
      </Stack>

<<<<<<< HEAD
export const Settings = () => {
  return (
    <Stack justifyContent="center" pb={2}>
      <SettingsContent />
      <Button
        variant="contained"
        component={Link}
        color="primary"
        to="/dashboard"
        sx={{ mt: 2 }}
      >
        Start Stream
      </Button>
=======
      {/* BUTTONS */}
      <Stack
        direction="row"
        width="fit-content"
        sx={{ position: "absolute", bottom: "2.5rem", right: "1rem", gap: 1 }}
        backgroundColor="background.level3"
        borderRadius={2}
        border="1px solid"
        borderColor={"divider"}
        p={1}
      >
        <Button
          variant="contained"
          color="primary"
          onClick={handleResetSettings}
        >
          Reset Settings
        </Button>
        {/* <Button variant="contained" color="primary" onClick={handleValidate}>
          Validate Settings
        </Button> */}
        <Button
          variant="contained"
          color="primary"
          onClick={handleSaveSettings}
          disabled={validationErrors}
        >
          Save Settings
        </Button>
        <Button
          variant="contained"
          component={Link}
          color="primary"
          to="/decoding"
          disabled={validationErrors}
        >
          Run Stream
        </Button>
      </Stack>
>>>>>>> d8581c1a
    </Stack>
  );
};<|MERGE_RESOLUTION|>--- conflicted
+++ resolved
@@ -431,21 +431,6 @@
         {/* END SETTINGS LAYOUT */}
       </Stack>
 
-<<<<<<< HEAD
-export const Settings = () => {
-  return (
-    <Stack justifyContent="center" pb={2}>
-      <SettingsContent />
-      <Button
-        variant="contained"
-        component={Link}
-        color="primary"
-        to="/dashboard"
-        sx={{ mt: 2 }}
-      >
-        Start Stream
-      </Button>
-=======
       {/* BUTTONS */}
       <Stack
         direction="row"
@@ -485,7 +470,6 @@
           Run Stream
         </Button>
       </Stack>
->>>>>>> d8581c1a
     </Stack>
   );
 };