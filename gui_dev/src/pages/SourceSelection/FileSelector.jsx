--- conflicted
+++ resolved
@@ -1,132 +1,125 @@
-import { Paper, Button, Typography } from "@mui/material";
-
-import { useState, useRef, useEffect } from "react";
-import { useSessionStore } from "@/stores";
-
-import { FileBrowser, TitledBox } from "@/components";
-
-export const FileSelector = () => {
-  const fileSource = useSessionStore((state) => state.fileSource);
-  const setFileSource = useSessionStore((state) => state.setFileSource);
-  const initializeOfflineStream = useSessionStore(
-    (state) => state.initializeOfflineStream
-  );
-  const streamSetupMessage = useSessionStore(
-    (state) => state.streamSetupMessage
-  );
-  const isStreamSetupCorrect = useSessionStore(
-    (state) => state.isStreamSetupCorrect
-  );
-  const setSourceType = useSessionStore((state) => state.setSourceType);
-
-  const fileBrowserDirRef = useRef(
-    "C:\\code\\py_neuromodulation\\py_neuromodulation\\data\\sub-testsub\\ses-EphysMedOff\\ieeg\\sub-testsub_ses-EphysMedOff_task-gripforce_run-0_ieeg.vhdr"
-  );
-
-  const [isSelecting, setIsSelecting] = useState(false);
-  const [showFileBrowser, setShowFileBrowser] = useState(false);
-  const [showFolderBrowser, setShowFolderBrowser] = useState(false);
-
-  useEffect(() => {
-    setSourceType("lsl");
-  }, []);
-
-  const handleFileSelect = (file) => {
-    setIsSelecting(true);
-
-    // Remember the directory of the selected file
-    fileBrowserDirRef.current = file.dir;
-
-    try {
-      setFileSource(file);
-
-      // Close the FileBrowser modal
-      setShowFileBrowser(false);
-    } catch (error) {
-      console.error("Failed to load file:", error);
-    } finally {
-      setIsSelecting(false);
-    }
-  };
-
-  const handleFolderSelect = (folder) => {
-    setShowFolderBrowser(false);
-  };
-
-  return (
-    <TitledBox title="Read data from file">
-      <Button
-        variant="contained"
-        onClick={() => {
-          setShowFileBrowser(true);
-        }}
-        disabled={isSelecting}
-        sx={{ width: "100%" }}
-      >
-        {isSelecting ? "Selecting..." : "Select File"}
-      </Button>
-      <Paper sx={{ p: 2, display: "flex", flexDirection: "column", gap: 1 }}>
-        {fileSource.name && (
-          <Typography variant="body2">
-            Selected File: <i>{fileSource.name}</i>
-          </Typography>
-        )}
-<<<<<<< HEAD
-        {fileSource.name && (
-=======
-        {fileSource.size != "0" && (
->>>>>>> d8581c1a
-          <Typography variant="body2">File Size: {fileSource.size}</Typography>
-        )}
-        {fileSource.path && (
-          <Typography variant="body2">File Path: {fileSource.path}</Typography>
-        )}
-      </Paper>
-      <Button
-        variant="contained"
-        onClick={initializeOfflineStream}
-        sx={{ width: "fit-content" }}
-      >
-        Open File
-      </Button>
-      <Button
-        variant="contained"
-        onClick={() => {
-          setShowFolderBrowser(true);
-        }}
-        sx={{ width: "fit-content" }}
-      >
-        Select Folder
-      </Button>
-      {streamSetupMessage && (
-        <Typography
-          variant="body2"
-          color={isStreamSetupCorrect ? "success" : "error"}
-          mt={2}
-        >
-          {streamSetupMessage}
-        </Typography>
-      )}
-      {showFileBrowser && (
-        <FileBrowser
-          isModal={true}
-          directory={fileBrowserDirRef.current}
-          onClose={() => setShowFileBrowser(false)}
-          onSelect={handleFileSelect}
-<<<<<<< HEAD
-=======
-        />
-      )}
-      {showFolderBrowser && (
-        <FileBrowser
-          isModal={true}
-          directory={fileBrowserDirRef.current}
-          onClose={() => setShowFolderBrowser(false)}
-          onSelect={handleFolderSelect}
-          onlyDirectories={true}
->>>>>>> d8581c1a
-        />
-      )}
-    </TitledBox>
-  );
-};
+import { Paper, Button, Typography } from "@mui/material";
+
+import { useState, useRef, useEffect } from "react";
+import { useSessionStore } from "@/stores";
+
+import { FileBrowser, TitledBox } from "@/components";
+
+export const FileSelector = () => {
+  const fileSource = useSessionStore((state) => state.fileSource);
+  const setFileSource = useSessionStore((state) => state.setFileSource);
+  const initializeOfflineStream = useSessionStore(
+    (state) => state.initializeOfflineStream
+  );
+  const streamSetupMessage = useSessionStore(
+    (state) => state.streamSetupMessage
+  );
+  const isStreamSetupCorrect = useSessionStore(
+    (state) => state.isStreamSetupCorrect
+  );
+  const setSourceType = useSessionStore((state) => state.setSourceType);
+
+  const fileBrowserDirRef = useRef(
+    "C:\\code\\py_neuromodulation\\py_neuromodulation\\data\\sub-testsub\\ses-EphysMedOff\\ieeg\\sub-testsub_ses-EphysMedOff_task-gripforce_run-0_ieeg.vhdr"
+  );
+
+  const [isSelecting, setIsSelecting] = useState(false);
+  const [showFileBrowser, setShowFileBrowser] = useState(false);
+  const [showFolderBrowser, setShowFolderBrowser] = useState(false);
+
+  useEffect(() => {
+    setSourceType("lsl");
+  }, []);
+
+  const handleFileSelect = (file) => {
+    setIsSelecting(true);
+
+    // Remember the directory of the selected file
+    fileBrowserDirRef.current = file.dir;
+
+    try {
+      setFileSource(file);
+
+      // Close the FileBrowser modal
+      setShowFileBrowser(false);
+    } catch (error) {
+      console.error("Failed to load file:", error);
+    } finally {
+      setIsSelecting(false);
+    }
+  };
+
+  const handleFolderSelect = (folder) => {
+    setShowFolderBrowser(false);
+  };
+
+  return (
+    <TitledBox title="Read data from file">
+      <Button
+        variant="contained"
+        onClick={() => {
+          setShowFileBrowser(true);
+        }}
+        disabled={isSelecting}
+        sx={{ width: "100%" }}
+      >
+        {isSelecting ? "Selecting..." : "Select File"}
+      </Button>
+      <Paper sx={{ p: 2, display: "flex", flexDirection: "column", gap: 1 }}>
+        {fileSource.name && (
+          <Typography variant="body2">
+            Selected File: <i>{fileSource.name}</i>
+          </Typography>
+        )}
+        {fileSource.size != "0" && (
+          <Typography variant="body2">File Size: {fileSource.size}</Typography>
+        )}
+        {fileSource.path && (
+          <Typography variant="body2">File Path: {fileSource.path}</Typography>
+        )}
+      </Paper>
+      <Button
+        variant="contained"
+        onClick={initializeOfflineStream}
+        sx={{ width: "fit-content" }}
+      >
+        Open File
+      </Button>
+      <Button
+        variant="contained"
+        onClick={() => {
+          setShowFolderBrowser(true);
+        }}
+        sx={{ width: "fit-content" }}
+      >
+        Select Folder
+      </Button>
+      {streamSetupMessage && (
+        <Typography
+          variant="body2"
+          color={isStreamSetupCorrect ? "success" : "error"}
+          mt={2}
+        >
+          {streamSetupMessage}
+        </Typography>
+      )}
+      {showFileBrowser && (
+        <FileBrowser
+          isModal={true}
+          directory={fileBrowserDirRef.current}
+          onClose={() => setShowFileBrowser(false)}
+          onSelect={handleFileSelect}
+        />
+      )}
+      {showFolderBrowser && (
+        <FileBrowser
+          isModal={true}
+          directory={fileBrowserDirRef.current}
+          onClose={() => setShowFolderBrowser(false)}
+          onSelect={handleFolderSelect}
+          onlyDirectories={true}
+        />
+      )}
+    </TitledBox>
+  );
+};