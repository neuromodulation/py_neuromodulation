import { defineConfig } from "vite";
import { fileURLToPath } from "url";
import react from "@vitejs/plugin-react";
import path from "path";

const __filename = fileURLToPath(import.meta.url);
const __dirname = path.dirname(__filename);

const react_config = {
  babel: {
    plugins: [
      [
        "babel-plugin-react-compiler",
        {
          /* Compiler config here, for now empty */
        },
      ],
    ],
  },
};

// https://vitejs.dev/config/
export default defineConfig(() => {
  return {
    plugins: [react(react_config)],
    resolve: {
      alias: { "@": path.resolve(__dirname, "./src") },
    },
    build: {
      sourcemap: false,
      minify: false,
      outDir: path.resolve(__dirname, "../py_neuromodulation/gui/frontend"),
      emptyOutDir: true,
      rollupOptions: {
        output: {
          manualChunks: {
            plotly: ["plotly.js-basic-dist-min"],
          },
        },
        onLog(level, log, handler) {
          if (
            log.cause &&
            log.cause.message === `Can't resolve original location of error.`
          ) {
            return;
          }
          handler(level, log);
        },
      },
    },
    server: {
<<<<<<< HEAD
      port: 54321,
=======
      proxy: {
        "/api": {
          target: `http://localhost:${BACKEND_PORT}`,
          changeOrigin: true,
        },
        "/ws": {
          target: `ws://localhost:${BACKEND_PORT}`,
          ws: true,
          changeOrigin: true,
        },
      },
>>>>>>> f8375c55
    },
  };
});<|MERGE_RESOLUTION|>--- conflicted
+++ resolved
@@ -48,22 +48,5 @@
         },
       },
     },
-    server: {
-<<<<<<< HEAD
-      port: 54321,
-=======
-      proxy: {
-        "/api": {
-          target: `http://localhost:${BACKEND_PORT}`,
-          changeOrigin: true,
-        },
-        "/ws": {
-          target: `ws://localhost:${BACKEND_PORT}`,
-          ws: true,
-          changeOrigin: true,
-        },
-      },
->>>>>>> f8375c55
-    },
   };
 });