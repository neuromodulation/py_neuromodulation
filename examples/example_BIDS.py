import os
import sys

SCRIPT_DIR = os.path.dirname(os.path.abspath(__file__))
if os.path.basename(SCRIPT_DIR) == "py_neuromodulation":
    # this check is necessary, so we can also run the script from the root directory
    SCRIPT_DIR = os.path.join(SCRIPT_DIR, "examples")

sys.path.append(os.path.dirname(SCRIPT_DIR))

import py_neuromodulation as nm
import xgboost
from py_neuromodulation import (
    nm_analysis,
    nm_decode,
    nm_define_nmchannels,
    nm_IO,
    nm_plots,
    nm_settings,
)
from sklearn import metrics, model_selection
from skopt import space as skopt_space


def run_example_BIDS() -> None:
    """run the example BIDS path in py_neuromodulation/examples/data"""
    sub = "testsub"
    ses = "EphysMedOff"
    task = "buttonpress"
    run = 0
    datatype = "ieeg"

    RUN_NAME = f"sub-{sub}_ses-{ses}_task-{task}_run-{run}"

    # changes in path needed so we can run the script both from the root and from the examples directory
    PATH_RUN = os.path.join(
        (os.path.join(SCRIPT_DIR, "data")),
        f"sub-{sub}",
        f"ses-{ses}",
        datatype,
        RUN_NAME,
    )
    PATH_BIDS = os.path.join(SCRIPT_DIR, "data")
    PATH_OUT = os.path.join(SCRIPT_DIR, "data", "derivatives")

    (
        raw,
        data,
        sfreq,
        line_noise,
        coord_list,
        coord_names,
    ) = nm_IO.read_BIDS_data(
        PATH_RUN=PATH_RUN, BIDS_PATH=PATH_BIDS, datatype=datatype
    )

    nm_channels = nm_define_nmchannels.set_channels(
        ch_names=raw.ch_names,
        ch_types=raw.get_channel_types(),
        reference="default",
        bads=raw.info["bads"],
        new_names="default",
        used_types=("ecog", "dbs", "seeg"),
        target_keywords=("SQUARED_ROTATION",),
    )

<<<<<<< HEAD
    settings = nm_settings.get_default_settings()
    settings = nm_settings.set_settings_fast_compute(settings)

    # We first take care of the preprocessing steps - and here we want to
    # perform all of them in the order given
    # by settings['preprocessing']

    settings["preprocessing"] = [
        "raw_resampling",
        "notch_filter",
        "re_referencing",
        "raw_normalization",
    ]

    # Now we focus on the features that we want to estimate:

    settings["features"]["raw_hjorth"] = True
    settings["features"]["bandpass_filter"] = True
    settings["features"]["fft"] = True
    settings["features"]["sharpwave_analysis"] = True
    settings["features"]["fooof"] = False
    settings["features"]["nolds"] = False

    # Then we set the postprocessing steps
    settings["postprocessing"]["feature_normalization"] = False
    settings["postprocessing"]["project_cortex"] = True
    settings["postprocessing"]["project_subcortex"] = True
    # # One can also change the settings related to those steps, for example:
    settings["sharpwave_analysis_settings"]["sharpwave_features"][
        "peak_left"
    ] = True
    settings["sharpwave_analysis_settings"]["sharpwave_features"][
        "peak_right"
    ] = True
    settings["sharpwave_analysis_settings"]["sharpwave_features"][
        "trough"
    ] = True
    settings["sharpwave_analysis_settings"]["sharpwave_features"][
=======
    stream = nm.Stream(
        settings=None,
        nm_channels=nm_channels,
        path_grids=None,
        verbose=True,
    )

    stream.set_settings_fast_compute()
    stream.settings["features"]["raw_hjorth"] = True
    stream.settings["features"]["bandpass_filter"] = True
    stream.settings["features"]["fft"] = True
    stream.settings["features"]["sharpwave_analysis"] = True
    stream.settings["features"]["fooof"] = True
    stream.settings["features"]["nolds"] = False
    stream.settings["features"]["bursts"] = True

    # Additional sharpwave features
    stream.settings["sharpwave_analysis_settings"]["sharpwave_features"][
>>>>>>> 8ccfa31b
        "width"
    ] = True
    settings["sharpwave_analysis_settings"]["sharpwave_features"][
        "decay_time"
    ] = True
    settings["sharpwave_analysis_settings"]["sharpwave_features"][
        "rise_time"
    ] = True
    settings["sharpwave_analysis_settings"]["sharpwave_features"][
        "rise_steepness"
    ] = True
    settings["sharpwave_analysis_settings"]["sharpwave_features"][
        "decay_steepness"
    ] = True

<<<<<<< HEAD
    settings["sharpwave_analysis_settings"]["estimator"]["mean"] = [
        "peak_left",
        "peak_right",
        "trough",
=======
    stream.settings["sharpwave_analysis_settings"]["sharpwave_features"][
        "slope_ratio"
    ] = True

    stream.settings["sharpwave_analysis_settings"]["estimator"]["mean"] = [
>>>>>>> 8ccfa31b
        "width",
        "decay_time",
        "rise_time",
        "rise_steepness",
        "decay_steepness",
        "sharpness",
        "prominence",
        "interval",
        "slope_ratio",
    ]

    stream.settings["sharpwave_analysis_settings"]["estimator"]["var"] = [
        "width",
        "decay_time",
        "rise_time",
        "rise_steepness",
        "decay_steepness",
        "sharpness",
        "prominence",
        "interval",
        "slope_ratio",
    ]

    settings["sharpwave_analysis_settings"]["estimator"]["max"] = [
        "sharpness",
        "prominence",
    ]

<<<<<<< HEAD
    stream = nm.Stream(
=======
    # for now we only look at the aperiodic component of fooof
    stream.settings["fooof"]["periodic"]["center_frequency"] = False
    stream.settings["fooof"]["periodic"]["band_width"] = False
    stream.settings["fooof"]["periodic"]["height_over_ap"] = False

    # If we also want to compute nolds features (‘NOnLinear measures for Dynamical Systems’), this is how to select the frequency bands:

    stream.settings["nolds_features"]["data"]["frequency_bands"] = [
        "theta",
        "alpha",
        "low beta",
        "high gamma"]

    stream.settings["postprocessing"]["feature_normalization"] = False
    stream.settings["postprocessing"]["project_cortex"] = True
    stream.settings["postprocessing"]["project_subcortex"] = True

    stream.init_stream(
>>>>>>> 8ccfa31b
        sfreq=sfreq,
        nm_channels=nm_channels,
        settings=settings,
        path_grids=None,
        line_noise=line_noise,
        coord_list=coord_list,
        coord_names=coord_names,
        verbose=False,
    )

    stream.run(
        data=data,
        out_path_root=PATH_OUT,
        folder_name=RUN_NAME,
    )

    # init analyzer
    feature_reader = nm_analysis.Feature_Reader(
        feature_dir=PATH_OUT, feature_file=RUN_NAME
    )

    # plot for a single channel
    ch_used = feature_reader.nm_channels.query(
        '(type=="ecog") and (used == 1)'
    ).iloc[0]["name"]

    feature_used = (
        "stft" if feature_reader.settings["features"]["stft"] else "fft"
    )

    feature_reader.plot_target_averaged_channel(
        ch=ch_used,
        list_feature_keywords=[feature_used],
        epoch_len=4,
        threshold=0.5,
    )

    model = xgboost.XGBClassifier(use_label_encoder=False)

    bay_opt_param_space = [
        skopt_space.Integer(1, 100, name="max_depth"),
        skopt_space.Real(
            10**-5, 10**0, "log-uniform", name="learning_rate"
        ),
        skopt_space.Real(10**0, 10**1, "uniform", name="gamma"),
    ]

    feature_reader.decoder = nm_decode.Decoder(
        features=feature_reader.feature_arr,
        label=feature_reader.label,
        label_name=feature_reader.label_name,
        used_chs=feature_reader.used_chs,
        model=model,
        eval_method=metrics.balanced_accuracy_score,
        cv_method=model_selection.KFold(n_splits=3, shuffle=True),
        get_movement_detection_rate=True,
        min_consequent_count=2,
        TRAIN_VAL_SPLIT=False,
        RUN_BAY_OPT=False,
        bay_opt_param_space=bay_opt_param_space,
        use_nested_cv=True,
        sfreq=feature_reader.settings["sampling_rate_features_hz"],
    )

    performances = feature_reader.run_ML_model(
        estimate_channels=True,
        estimate_gridpoints=False,
        estimate_all_channels_combined=True,
        save_results=True,
    )

    df_per = feature_reader.get_dataframe_performances(performances)

    nm_plots.plot_df_subjects(
        df_per,
        x_col="sub",
        y_col="performance_test",
        hue="ch_type",
        PATH_SAVE=os.path.join(
            PATH_OUT, RUN_NAME, RUN_NAME + "_decoding_performance.png"
        ),
    )


def run_features_BIDS() -> None:
    """run the example BIDS path in py_neuromodulation/examples/data"""
    sub = "testsub"
    ses = "EphysMedOff"
    task = "buttonpress"
    run = 0
    datatype = "ieeg"

    RUN_NAME = f"sub-{sub}_ses-{ses}_task-{task}_run-{run}"

    # changes in path needed so we can run the script both from the root and from the examples directory
    PATH_RUN = os.path.join(
        (os.path.join(SCRIPT_DIR, "data")),
        f"sub-{sub}",
        f"ses-{ses}",
        datatype,
        RUN_NAME,
    )
    PATH_BIDS = os.path.join(SCRIPT_DIR, "data")
    PATH_OUT = os.path.join(SCRIPT_DIR, "data", "derivatives")

    (
        raw,
        data,
        sfreq,
        line_noise,
        coord_list,
        coord_names,
    ) = nm_IO.read_BIDS_data(
        PATH_RUN=PATH_RUN, BIDS_PATH=PATH_BIDS, datatype=datatype
    )

    nm_channels = nm_define_nmchannels.set_channels(
        ch_names=raw.ch_names,
        ch_types=raw.get_channel_types(),
        reference="default",
        bads=raw.info["bads"],
        new_names="default",
        used_types=("ecog", "dbs", "seeg"),
        target_keywords=("SQUARED_ROTATION",),
    )

    settings = nm_settings.get_default_settings()
    settings = nm_settings.set_settings_fast_compute(settings)

    settings["fft_settings"]["kalman_filter"] = False

    stream = nm.Stream(
        sfreq=sfreq,
        nm_channels=nm_channels,
        settings=settings,
        path_grids=None,
        line_noise=line_noise,
        coord_list=coord_list,
        coord_names=coord_names,
        verbose=False,
    )

    stream.run(
        data=data,
        out_path_root=PATH_OUT,
        folder_name=RUN_NAME,
    )


if __name__ == "__main__":
    import cProfile
    import pstats
    import io

    pr = cProfile.Profile()
    pr.enable()

    my_result = run_features_BIDS()

    pr.disable()
    s = io.StringIO()
    ps = pstats.Stats(pr, stream=s).sort_stats("tottime")
    ps.print_stats()

    with open("cprofile.txt", "w+") as f:
        f.write(s.getvalue())
    # run_example_BIDS()<|MERGE_RESOLUTION|>--- conflicted
+++ resolved
@@ -64,7 +64,6 @@
         target_keywords=("SQUARED_ROTATION",),
     )
 
-<<<<<<< HEAD
     settings = nm_settings.get_default_settings()
     settings = nm_settings.set_settings_fast_compute(settings)
 
@@ -80,49 +79,22 @@
     ]
 
     # Now we focus on the features that we want to estimate:
-
     settings["features"]["raw_hjorth"] = True
     settings["features"]["bandpass_filter"] = True
     settings["features"]["fft"] = True
     settings["features"]["sharpwave_analysis"] = True
-    settings["features"]["fooof"] = False
+    settings["features"]["fooof"] = True
     settings["features"]["nolds"] = False
+    settings["features"]["bursts"] = True
 
     # Then we set the postprocessing steps
     settings["postprocessing"]["feature_normalization"] = False
     settings["postprocessing"]["project_cortex"] = True
     settings["postprocessing"]["project_subcortex"] = True
-    # # One can also change the settings related to those steps, for example:
-    settings["sharpwave_analysis_settings"]["sharpwave_features"][
-        "peak_left"
-    ] = True
-    settings["sharpwave_analysis_settings"]["sharpwave_features"][
-        "peak_right"
-    ] = True
-    settings["sharpwave_analysis_settings"]["sharpwave_features"][
-        "trough"
-    ] = True
-    settings["sharpwave_analysis_settings"]["sharpwave_features"][
-=======
-    stream = nm.Stream(
-        settings=None,
-        nm_channels=nm_channels,
-        path_grids=None,
-        verbose=True,
-    )
-
-    stream.set_settings_fast_compute()
-    stream.settings["features"]["raw_hjorth"] = True
-    stream.settings["features"]["bandpass_filter"] = True
-    stream.settings["features"]["fft"] = True
-    stream.settings["features"]["sharpwave_analysis"] = True
-    stream.settings["features"]["fooof"] = True
-    stream.settings["features"]["nolds"] = False
-    stream.settings["features"]["bursts"] = True
+
 
     # Additional sharpwave features
-    stream.settings["sharpwave_analysis_settings"]["sharpwave_features"][
->>>>>>> 8ccfa31b
+    settings["sharpwave_analysis_settings"]["sharpwave_features"][
         "width"
     ] = True
     settings["sharpwave_analysis_settings"]["sharpwave_features"][
@@ -138,18 +110,11 @@
         "decay_steepness"
     ] = True
 
-<<<<<<< HEAD
+    settings["sharpwave_analysis_settings"]["sharpwave_features"][
+        "slope_ratio"
+    ] = True
+
     settings["sharpwave_analysis_settings"]["estimator"]["mean"] = [
-        "peak_left",
-        "peak_right",
-        "trough",
-=======
-    stream.settings["sharpwave_analysis_settings"]["sharpwave_features"][
-        "slope_ratio"
-    ] = True
-
-    stream.settings["sharpwave_analysis_settings"]["estimator"]["mean"] = [
->>>>>>> 8ccfa31b
         "width",
         "decay_time",
         "rise_time",
@@ -161,7 +126,7 @@
         "slope_ratio",
     ]
 
-    stream.settings["sharpwave_analysis_settings"]["estimator"]["var"] = [
+    settings["sharpwave_analysis_settings"]["estimator"]["var"] = [
         "width",
         "decay_time",
         "rise_time",
@@ -177,29 +142,26 @@
         "sharpness",
         "prominence",
     ]
-
-<<<<<<< HEAD
-    stream = nm.Stream(
-=======
+    
     # for now we only look at the aperiodic component of fooof
-    stream.settings["fooof"]["periodic"]["center_frequency"] = False
-    stream.settings["fooof"]["periodic"]["band_width"] = False
-    stream.settings["fooof"]["periodic"]["height_over_ap"] = False
+    settings["fooof"]["periodic"]["center_frequency"] = False
+    settings["fooof"]["periodic"]["band_width"] = False
+    settings["fooof"]["periodic"]["height_over_ap"] = False
 
     # If we also want to compute nolds features (‘NOnLinear measures for Dynamical Systems’), this is how to select the frequency bands:
 
-    stream.settings["nolds_features"]["data"]["frequency_bands"] = [
+    settings["nolds_features"]["data"]["frequency_bands"] = [
         "theta",
         "alpha",
         "low beta",
         "high gamma"]
 
-    stream.settings["postprocessing"]["feature_normalization"] = False
-    stream.settings["postprocessing"]["project_cortex"] = True
-    stream.settings["postprocessing"]["project_subcortex"] = True
-
-    stream.init_stream(
->>>>>>> 8ccfa31b
+    settings["postprocessing"]["feature_normalization"] = False
+    settings["postprocessing"]["project_cortex"] = True
+    settings["postprocessing"]["project_subcortex"] = True
+
+
+    stream = nm.Stream(
         sfreq=sfreq,
         nm_channels=nm_channels,
         settings=settings,
