--- conflicted
+++ resolved
@@ -14,15 +14,9 @@
         "fft": true,
         "sharpwave_analysis": false,
         "coherence": false,
-<<<<<<< HEAD
-        "fooof": false,
-        "nolds": false,
-        "bursts": false,
-=======
         "fooof": true,
         "nolds": false,
         "bursts": true,
->>>>>>> 8ccfa31b
         "linelength": false,
         "mne_connectiviy": false
     },
