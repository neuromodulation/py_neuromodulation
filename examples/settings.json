{
    "BIDS_path":  "C:\\Users\\ICN_admin\\Documents\\Decoding_Toolbox\\Data\\Beijing",
    "out_path": "C:\\Users\\ICN_admin\\Documents\\Decoding_Toolbox\\write_out",
    "sampling_rate_features": 10,
    "max_dist_cortex": 20,
    "max_dist_subcortex": 5,
    "methods" : {
        "resample_raw" : true,
        "normalization" : true,
        "kalman_filter" : true,
        "re_referencing" : true,
        "notch_filter" : true,
        "bandpass_filter" : true,
        "raw_hjorth" : true,
        "sharpwave_analysis" : true,
        "return_raw" : true
    },

    "resample_raw_settings": {
        "resample_freq" : 1200
    },

    "normalization_settings": {
        "normalization_time" : 10,
        "normalization_method" : "mean"
    },

    "kalman_filter_settings": {
        "Tp" : 0.1,
        "sigma_w" : 0.7,
        "sigma_v" : 1,
        "frequency_bands" : ["low gamma", "HFA", "all gamma", "high HFA"]
    },

    "bandpass_filter_settings": {
        "frequency_ranges": {
            "theta" : [[4, 8], 1000],
            "alpha" : [[8, 12], 500],
            "low beta": [[13, 20], 333],
            "high beta" : [[20, 35], 333],
            "all beta" : [[13, 35], 333],
            "low gamma" : [[60, 80], 100],
            "HFA" : [[90, 200], 100],
            "all gamma" : [[60, 200], 100],
            "high HFA" : [[200, 300], 100]
        },
        "bandpower_features": {
        "activity" : true,
        "mobility" : true,
        "complexity" : true
        }
    },

    "sharpwave_analysis_settings": {
        "sharpwave_features" : {
            "peak_left" : true,
            "peak_right" : true,
            "trough" : true,
            "width" : true,
            "prominence" : true,
            "interval" : true,
            "decay_time" : true,
            "rise_time" : true,
            "sharpness" : true,
            "rise_steepness" : true,
            "decay_steepness" : true,
            "slope_ratio" : true
        },
        "filter_low_cutoff" : 5,
        "filter_high_cutoff" : 90,
<<<<<<< HEAD
        "MaxTroughProminence" : true,
        "MaxPeakProminence" : true,
        "MaxTroughSharpness" : true, 
        "MaxPeakSharpness" : true,
        "MeanTroughSharpness" : true,
        "MeanPeakSharpness" : true,
        "sharpness" : true
    },

    "pdc_settings": {
        "frequency_ranges" : {
            "all beta" : ["LFP_BS_STN_L_8", "ECOG_AT_SM_L_4"],
            "all gamma" : ["LFP_BS_STN_L_8", "ECOG_AT_SM_L_4"]
      },
        "model_order" : "auto",
        "max_order" : 10,
        "num_fft" : "auto"
    },

    "dtf_settings": {
        "frequency_ranges" : {
            "all beta" : ["LFP_BS_STN_L_8", "ECOG_AT_SM_L_4"],
            "all gamma" : ["LFP_BS_STN_L_8", "ECOG_AT_SM_L_4"]
      },
        "model_order" : "auto",
        "max_order" : 10,
        "num_fft" : "auto"
=======
        "detect_troughs" : {
            "estimate" : true,
            "distance_troughs" : 5,
            "distance_peaks" : 1
        },
        "detect_peaks" : {
            "estimate" : true,
            "distance_troughs" : 1,
            "distance_peaks" : 5
        },
        "estimator" : {
            "mean" : true,
            "median" : true,
            "max" : true,
            "min" : true, 
            "var" : true
        }
>>>>>>> 93db1fcc
    }
}<|MERGE_RESOLUTION|>--- conflicted
+++ resolved
@@ -68,35 +68,6 @@
         },
         "filter_low_cutoff" : 5,
         "filter_high_cutoff" : 90,
-<<<<<<< HEAD
-        "MaxTroughProminence" : true,
-        "MaxPeakProminence" : true,
-        "MaxTroughSharpness" : true, 
-        "MaxPeakSharpness" : true,
-        "MeanTroughSharpness" : true,
-        "MeanPeakSharpness" : true,
-        "sharpness" : true
-    },
-
-    "pdc_settings": {
-        "frequency_ranges" : {
-            "all beta" : ["LFP_BS_STN_L_8", "ECOG_AT_SM_L_4"],
-            "all gamma" : ["LFP_BS_STN_L_8", "ECOG_AT_SM_L_4"]
-      },
-        "model_order" : "auto",
-        "max_order" : 10,
-        "num_fft" : "auto"
-    },
-
-    "dtf_settings": {
-        "frequency_ranges" : {
-            "all beta" : ["LFP_BS_STN_L_8", "ECOG_AT_SM_L_4"],
-            "all gamma" : ["LFP_BS_STN_L_8", "ECOG_AT_SM_L_4"]
-      },
-        "model_order" : "auto",
-        "max_order" : 10,
-        "num_fft" : "auto"
-=======
         "detect_troughs" : {
             "estimate" : true,
             "distance_troughs" : 5,
@@ -114,6 +85,25 @@
             "min" : true, 
             "var" : true
         }
->>>>>>> 93db1fcc
+    },
+
+    "pdc_settings": {
+        "frequency_ranges" : {
+            "all beta" : ["LFP_BS_STN_L_8", "ECOG_AT_SM_L_4"],
+            "all gamma" : ["LFP_BS_STN_L_8", "ECOG_AT_SM_L_4"]
+        },
+        "model_order" : "auto",
+        "max_order" : 10,
+        "num_fft" : "auto"
+    },
+
+    "dtf_settings": {
+        "frequency_ranges" : {
+            "all beta" : ["LFP_BS_STN_L_8", "ECOG_AT_SM_L_4"],
+            "all gamma" : ["LFP_BS_STN_L_8", "ECOG_AT_SM_L_4"]
+        },
+        "model_order" : "auto",
+        "max_order" : 10,
+        "num_fft" : "auto"
     }
 }