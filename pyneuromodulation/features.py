#from multiprocessing import Process, Manager
from numpy import arange, array, ceil, floor, where

from mne.filter import notch_filter

import bandpower
import filter
import hjorth_raw
import kalmanfilter
import coherence
import sharpwaves


class Features:
    
    def __init__(self, s, fs, line_noise, channels) -> None:
        """
        s (dict) : json settings
        """

        self.ch_names = channels
        self.s = s  # settings
        self.fs = fs
        self.line_noise = line_noise
        self.seglengths = floor(
                self.fs / 1000 * array([value[1] for value in s[
                    "bandpass_filter_settings"][
                        "frequency_ranges"].values()])).astype(int)
        print("segment lengths:", self.seglengths)
        self.KF_dict = {}
        
        if s["methods"]["bandpass_filter"] is True:
            self.filter_fun = filter.calc_band_filters(f_ranges=[
                value[0] for value in s["bandpass_filter_settings"][
                    "frequency_ranges"].values()], sfreq=fs,
                filter_length=fs - 1)
        
        if s["methods"]["kalman_filter"] is True:
            for bp_feature in [k for k, v in s["bandpass_filter_settings"][
                               "bandpower_features"].items() if v is True]:
                for f_band in s["kalman_filter_settings"]["frequency_bands"]:
                    for channel in self.ch_names:
                        self.KF_dict['_'.join([channel, bp_feature, f_band])] \
                            = kalmanfilter.define_KF(
                            s["kalman_filter_settings"]["Tp"],
                            s["kalman_filter_settings"]["sigma_w"],
                            s["kalman_filter_settings"]["sigma_v"])
        
        if s["methods"]["sharpwave_analysis"] is True:
            self.sw_features = sharpwaves.SharpwaveAnalyzer(self.s["sharpwave_analysis_settings"],
                                                            self.fs)
        self.new_dat_index = int(self.fs / self.s["sampling_rate_features"])

    def estimate_features(self, data) -> dict:
        """
        
        Calculate features, as defined in settings.json
        Features are based on bandpower, raw Hjorth parameters and sharp wave
        characteristics.
        
        data (np array) : (channels, time)
        
        returns: 
        dat (pd Dataframe) with naming convention:
            channel_method_feature_(f_band)
        """
        # this is done in a lot of loops unfortunately, 
        # what could be done is to extract the outer channel loop,
        # which could run in parallel
        
        #manager = Manager()
        #features_ = manager.dict() #features_ = {}
        features_ = dict()
        
        # notch filter data before feature estimation 
        if self.s["methods"]["notch_filter"]:
            data = notch_filter(x=data, Fs=self.fs, trans_bandwidth=7,
                                freqs=arange(self.line_noise, 4*self.line_noise,
                                             self.line_noise),
                                fir_design='firwin', verbose=False,
                                notch_widths=3, filter_length=data.shape[1]-1)
        
        if self.s["methods"]["bandpass_filter"]:
            dat_filtered = filter.apply_filter(data, self.filter_fun)  # shape (bands, time)
        else:
            dat_filtered = None

        # mutliprocessing approach
        '''
        job = [Process(target=self.est_ch, args=(features_, ch_idx, ch)) for ch_idx, ch in enumerate(self.ch_names)]
        _ = [p.start() for p in job]
        _ = [p.join() for p in job]
        '''

        #sequential approach
        #for ch_idx, ch in enumerate(self.ch_names):
        for ch_idx in range(len(self.ch_names)):
            ch = self.ch_names[ch_idx]
            features_ = self.est_ch(features_, ch_idx, ch, dat_filtered, data)

        for filt_idx, filt in enumerate(self.s["bandpass_filter_settings"][
                                            "frequency_ranges"].keys()):
            features_ = self.est_connect(features_, filt, dat_filtered[:, filt_idx, :])

        #return dict(features_) # this is necessary for multiprocessing approach 
        return features_
                    
    def est_ch(self, features_, ch_idx, ch, dat_filtered, data) -> dict:
            
        if self.s["methods"]["bandpass_filter"]:
            features_ = bandpower.get_bandpower_features(
                features_, self.s, self.seglengths, dat_filtered, self.KF_dict,
                ch, ch_idx)
        
        if self.s["methods"]["raw_hjorth"]: 
            features_ = hjorth_raw.get_hjorth_raw(features_, data[ch_idx, :],
                                                  ch)
        
        if self.s["methods"]["return_raw"]:
            features_['_'.join([ch, 'raw'])] = data[ch_idx, -1]  #  subsampling
        
        if self.s["methods"]["sharpwave_analysis"]: 
<<<<<<< HEAD
            #print('time taken for sharpwave estimation')
            #start = time.process_time()
            # take only last resampling_rate
            features_ = sharpwaves.get_sharpwave_features(
                features_, self.s, self.fs, data[ch_idx, -int(
                    ceil(self.fs / self.s["sampling_rate_features"])):], ch)
            #print(time.process_time() - start)
        return features_

    def est_connect(self, features_, filt, dat_filt) -> dict:

        if self.s["methods"]["pdc"]:
            if filt in self.s["pdc_settings"]["frequency_ranges"].keys():
                chs = self.s["pdc_settings"]["frequency_ranges"][filt]
                ch_idx = [self.ch_names.index(ch) for ch in chs]
                dat_ = dat_filt[ch_idx]
                features_ = coherence.get_pdc(
                    features_, self.s, dat_, filt, chs)

        if self.s["methods"]["dtf"]:
            if filt in self.s["dtf_settings"]["frequency_ranges"].keys():
                chs = self.s["dtf_settings"]["frequency_ranges"][filt]
                ch_idx = [self.ch_names.index(ch) for ch in chs]
                dat_ = dat_filt[ch_idx]
                features_ = coherence.get_dtf(
                    features_, self.s, dat_, filt, chs)

=======
            # print('time taken for sharpwave estimation')
            # start = time.process_time()
            #  take only last resampling_rate

            features_ = self.sw_features.get_sharpwave_features(features_,
                data[ch_idx, -self.new_dat_index:], ch)

            # print(time.process_time() - start)
>>>>>>> 93db1fcc
        return features_<|MERGE_RESOLUTION|>--- conflicted
+++ resolved
@@ -120,14 +120,14 @@
             features_['_'.join([ch, 'raw'])] = data[ch_idx, -1]  #  subsampling
         
         if self.s["methods"]["sharpwave_analysis"]: 
-<<<<<<< HEAD
-            #print('time taken for sharpwave estimation')
-            #start = time.process_time()
-            # take only last resampling_rate
-            features_ = sharpwaves.get_sharpwave_features(
-                features_, self.s, self.fs, data[ch_idx, -int(
-                    ceil(self.fs / self.s["sampling_rate_features"])):], ch)
-            #print(time.process_time() - start)
+            # print('time taken for sharpwave estimation')
+            # start = time.process_time()
+            #  take only last resampling_rate
+
+            features_ = self.sw_features.get_sharpwave_features(features_,
+                data[ch_idx, -self.new_dat_index:], ch)
+
+            # print(time.process_time() - start)
         return features_
 
     def est_connect(self, features_, filt, dat_filt) -> dict:
@@ -148,14 +148,4 @@
                 features_ = coherence.get_dtf(
                     features_, self.s, dat_, filt, chs)
 
-=======
-            # print('time taken for sharpwave estimation')
-            # start = time.process_time()
-            #  take only last resampling_rate
-
-            features_ = self.sw_features.get_sharpwave_features(features_,
-                data[ch_idx, -self.new_dat_index:], ch)
-
-            # print(time.process_time() - start)
->>>>>>> 93db1fcc
         return features_