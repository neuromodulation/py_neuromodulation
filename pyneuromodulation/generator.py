from numpy import ceil


def ieeg_raw_generator(ieeg_raw, settings, fs):
    """
    This generator function mimics online data acquisition. 
    The df_M1 selected raw channels are iteratively sampled with fs.  
    Arguments
    ---------
        ieeg_raw (np array): shape (channels, time)
        fs (float):
    Returns
    -------
        np.array: new batch for run function of full segment length shape
    """

    cnt_fsnew = 0
<<<<<<< HEAD
    offset_time = max([value[1] for value in settings[
        "bandpass_filter_settings"]["frequency_ranges"].values()])
    offset_start = ceil(offset_time/1000 * fs, dtype=int)
    fs_new = settings["resampling_rate"]
=======
    offset_start = int(
        settings["bandpass_filter_settings"]["segment_lengths"][0] * fs)
    fs_new = settings["sampling_rate_features"]
>>>>>>> 0f293ed0
    
    for cnt in range(ieeg_raw.shape[1]):
        if cnt < offset_start:
            cnt_fsnew += 1
            continue
        
        cnt_fsnew += 1
        if cnt_fsnew >= (fs/fs_new):
            cnt_fsnew = 0
            yield ieeg_raw[:, cnt-offset_start:cnt]<|MERGE_RESOLUTION|>--- conflicted
+++ resolved
@@ -3,8 +3,8 @@
 
 def ieeg_raw_generator(ieeg_raw, settings, fs):
     """
-    This generator function mimics online data acquisition. 
-    The df_M1 selected raw channels are iteratively sampled with fs.  
+    This generator function mimics online data acquisition.
+    The df_M1 selected raw channels are iteratively sampled with fs.
     Arguments
     ---------
         ieeg_raw (np array): shape (channels, time)
@@ -15,22 +15,16 @@
     """
 
     cnt_fsnew = 0
-<<<<<<< HEAD
     offset_time = max([value[1] for value in settings[
         "bandpass_filter_settings"]["frequency_ranges"].values()])
     offset_start = ceil(offset_time/1000 * fs, dtype=int)
     fs_new = settings["resampling_rate"]
-=======
-    offset_start = int(
-        settings["bandpass_filter_settings"]["segment_lengths"][0] * fs)
-    fs_new = settings["sampling_rate_features"]
->>>>>>> 0f293ed0
     
     for cnt in range(ieeg_raw.shape[1]):
         if cnt < offset_start:
             cnt_fsnew += 1
             continue
-        
+
         cnt_fsnew += 1
         if cnt_fsnew >= (fs/fs_new):
             cnt_fsnew = 0
